--- conflicted
+++ resolved
@@ -180,11 +180,7 @@
 	golang.org/x/mod v0.21.0 // indirect
 	golang.org/x/sync v0.8.0 // indirect
 	golang.org/x/sys v0.25.0 // indirect
-<<<<<<< HEAD
-	golang.org/x/text v0.17.0 // indirect
-=======
 	golang.org/x/text v0.18.0 // indirect
->>>>>>> 867c6a7f
 	google.golang.org/protobuf v1.34.2 // indirect
 	gopkg.in/ini.v1 v1.67.0 // indirect
 	gopkg.in/yaml.v2 v2.4.0 // indirect
