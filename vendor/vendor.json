{
	"comment": "",
	"ignore": "test",
	"package": [
		{
			"checksumSHA1": "pPH/BoINXxzYDObljpsGZbysMrw=",
			"path": "github.com/BurntSushi/toml",
			"revision": "b26d9c308763d68093482582cea63d69be07a0f0",
			"revisionTime": "2017-03-28T06:15:53Z"
		},
		{
			"checksumSHA1": "Ksl4kXr4ty0HwjrLRLZOrNz05Bw=",
			"path": "github.com/Sirupsen/logrus",
			"revision": "ba1b36c82c5e05c4f912a88eab0dcd91a171688f",
			"revisionTime": "2017-03-14T19:23:53Z",
			"version": "v0.11.5",
			"versionExact": "v0.11.5"
		},
		{
			"checksumSHA1": "spyv5/YFBjYyZLZa1U2LBfDR8PM=",
			"path": "github.com/beorn7/perks/quantile",
			"revision": "4c0e84591b9aa9e6dcfdf3e020114cd81f89d5f9",
			"revisionTime": "2016-08-04T10:47:26Z"
		},
		{
			"checksumSHA1": "0hWqEc//bdHUtnxlAo/UPkHSIS0=",
			"path": "github.com/certifi/gocertifi",
			"revision": "a9c833d2837d3b16888d55d5aafa9ffe9afb22b0",
			"revisionTime": "2017-04-17T19:39:30Z"
		},
		{
			"checksumSHA1": "dvabztWVQX8f6oMLRyv4dLH+TGY=",
			"path": "github.com/davecgh/go-spew/spew",
			"revision": "346938d642f2ec3594ed81d874461961cd0faa76",
			"revisionTime": "2016-10-29T20:57:26Z"
		},
		{
			"checksumSHA1": "hURIsCBKqzNJaOVu3/76F6dfQJ0=",
			"path": "github.com/getsentry/raven-go",
			"revision": "4fa2ac0d29f801e79a063c0da82d37b5ff2873b2",
			"revisionTime": "2017-01-17T02:28:26Z"
		},
		{
			"checksumSHA1": "ITzWX1LucDMHcZh509uUwc920KY=",
			"path": "github.com/golang/protobuf/jsonpb",
			"revision": "5a0f697c9ed9d68fef0116532c6e05cfeae00e55",
			"revisionTime": "2017-06-01T23:02:30Z"
		},
		{
			"checksumSHA1": "kBeNcaKk56FguvPSUCEaH6AxpRc=",
			"path": "github.com/golang/protobuf/proto",
			"revision": "8ee79997227bf9b34611aee7946ae64735e6fd93",
			"revisionTime": "2016-11-17T03:31:26Z"
		},
		{
			"checksumSHA1": "AjyXQ5eohrCPS/jSWZFPn5E8wnQ=",
			"path": "github.com/golang/protobuf/protoc-gen-go/descriptor",
			"revision": "8ee79997227bf9b34611aee7946ae64735e6fd93",
			"revisionTime": "2016-11-17T03:31:26Z"
		},
		{
			"checksumSHA1": "Z4RIWIXH05QItZqVbmbONO9mWig=",
			"path": "github.com/golang/protobuf/ptypes/any",
			"revision": "9f174c986221c608fb5143bd623b6076a71feae3",
			"revisionTime": "2017-05-26T16:57:56Z"
		},
		{
			"checksumSHA1": "Z5Cpi8mr3kfpZ/CdmudThTWQ0Mo=",
			"path": "github.com/golang/protobuf/ptypes/struct",
			"revision": "5a0f697c9ed9d68fef0116532c6e05cfeae00e55",
			"revisionTime": "2017-06-01T23:02:30Z"
		},
		{
			"checksumSHA1": "sfoot+dHmmOgWZS6GJ5X79ClZM0=",
			"path": "github.com/golang/protobuf/ptypes/timestamp",
			"revision": "c9c7427a2a70d2eb3bafa0ab2dc163e45f143317",
			"revisionTime": "2017-03-07T00:15:33Z"
		},
		{
			"checksumSHA1": "rr55iSOD7nDMoZLDWjR/A5M8flw=",
			"path": "github.com/grpc-ecosystem/go-grpc-middleware",
			"revision": "04e29b049615a854b3a943e372e180c5ec3f7dc3",
			"revisionTime": "2017-05-24T14:47:55Z"
		},
		{
			"checksumSHA1": "zsl4yCXK72d8UIEpczA1vPf7RFg=",
			"path": "github.com/grpc-ecosystem/go-grpc-middleware/auth",
			"revision": "04e29b049615a854b3a943e372e180c5ec3f7dc3",
			"revisionTime": "2017-05-24T14:47:55Z"
		},
		{
			"checksumSHA1": "S3ewTxb4DObPxnizenAS0qq1QvE=",
			"path": "github.com/grpc-ecosystem/go-grpc-middleware/logging",
			"revision": "04e29b049615a854b3a943e372e180c5ec3f7dc3",
			"revisionTime": "2017-05-24T14:47:55Z"
		},
		{
			"checksumSHA1": "H+Z0dx+9dNMej51x0EtLU7TA45M=",
			"path": "github.com/grpc-ecosystem/go-grpc-middleware/logging/logrus",
			"revision": "04e29b049615a854b3a943e372e180c5ec3f7dc3",
			"revisionTime": "2017-05-24T14:47:55Z"
		},
		{
			"checksumSHA1": "ajCG0vV10Aj13kh6lQaveMyyOdY=",
			"path": "github.com/grpc-ecosystem/go-grpc-middleware/tags",
			"revision": "04e29b049615a854b3a943e372e180c5ec3f7dc3",
			"revisionTime": "2017-05-24T14:47:55Z"
		},
		{
			"checksumSHA1": "ObQpPFXn6MDDagcVLszSGLqlvSo=",
			"path": "github.com/grpc-ecosystem/go-grpc-middleware/util/metautils",
			"revision": "04e29b049615a854b3a943e372e180c5ec3f7dc3",
			"revisionTime": "2017-05-24T14:47:55Z"
		},
		{
			"checksumSHA1": "OJPSJ4GBgH/XOFtYu2VM1g7rtjk=",
			"path": "github.com/grpc-ecosystem/go-grpc-prometheus",
			"revision": "6b7015e65d366bf3f19b2b2a000a831940f0f7e0",
			"revisionTime": "2016-09-10T22:24:44Z"
		},
		{
			"checksumSHA1": "ngWgR7cRhH340bOHEpLTJCY1jTs=",
			"path": "github.com/kelseyhightower/envconfig",
			"revision": "5c008110b20b657eb7e005b83d0a5f6aa6bb5f4b",
			"revisionTime": "2016-12-05T22:33:43Z"
		},
		{
			"checksumSHA1": "bKMZjd2wPw13VwoE7mBeSv5djFA=",
			"path": "github.com/matttproud/golang_protobuf_extensions/pbutil",
			"revision": "c12348ce28de40eed0136aa2b644d0ee0650e56c",
			"revisionTime": "2016-04-24T11:30:07Z"
		},
		{
			"checksumSHA1": "LuFv4/jlrmFNnDb/5SCSEPAM9vU=",
			"path": "github.com/pmezard/go-difflib/difflib",
			"revision": "792786c7400a136282c1664665ae0a8db921c6c2",
			"revisionTime": "2016-01-10T10:55:54Z"
		},
		{
			"checksumSHA1": "/j0HRFJPThv7HEkZZ/gurf+5fQI=",
			"path": "github.com/prometheus/client_golang/prometheus",
			"revision": "575f371f7862609249a1be4c9145f429fe065e32",
			"revisionTime": "2016-11-24T15:57:32Z"
		},
		{
			"checksumSHA1": "lG3//eDlwqA4IOuAPrNtLh9G0TA=",
			"path": "github.com/prometheus/client_golang/prometheus/promhttp",
			"revision": "575f371f7862609249a1be4c9145f429fe065e32",
			"revisionTime": "2016-11-24T15:57:32Z"
		},
		{
			"checksumSHA1": "DvwvOlPNAgRntBzt3b3OSRMS2N4=",
			"path": "github.com/prometheus/client_model/go",
			"revision": "fa8ad6fec33561be4280a8f0514318c79d7f6cb6",
			"revisionTime": "2015-02-12T10:17:44Z"
		},
		{
			"checksumSHA1": "mHyjbJ3BWOfUV6q9f5PBt0gaY1k=",
			"path": "github.com/prometheus/common/expfmt",
			"revision": "195bde7883f7c39ea62b0d92ab7359b5327065cb",
			"revisionTime": "2016-12-01T12:35:08Z"
		},
		{
			"checksumSHA1": "GWlM3d2vPYyNATtTFgftS10/A9w=",
			"path": "github.com/prometheus/common/internal/bitbucket.org/ww/goautoneg",
			"revision": "195bde7883f7c39ea62b0d92ab7359b5327065cb",
			"revisionTime": "2016-12-01T12:35:08Z"
		},
		{
			"checksumSHA1": "bRBAUlwQCpJvDqeLb8fq2ZopqkY=",
			"path": "github.com/prometheus/common/model",
			"revision": "195bde7883f7c39ea62b0d92ab7359b5327065cb",
			"revisionTime": "2016-12-01T12:35:08Z"
		},
		{
			"checksumSHA1": "L+p4t3KrLDAKJnrreOz2BZIt9Mg=",
			"path": "github.com/prometheus/procfs",
			"revision": "fcdb11ccb4389efb1b210b7ffb623ab71c5fdd60",
			"revisionTime": "2016-12-06T22:21:41Z"
		},
		{
			"checksumSHA1": "JXUVA1jky8ZX8w09p2t5KLs97Nc=",
			"path": "github.com/stretchr/testify/assert",
			"revision": "4d4bfba8f1d1027c4fdbe371823030df51419987",
			"revisionTime": "2017-01-30T11:31:45Z"
		},
		{
			"checksumSHA1": "2PpOCNkWnshDrXeCVH2kp3VHhIM=",
			"path": "github.com/stretchr/testify/require",
			"revision": "4d4bfba8f1d1027c4fdbe371823030df51419987",
			"revisionTime": "2017-01-30T11:31:45Z"
		},
		{
<<<<<<< HEAD
			"checksumSHA1": "J7xCv1YBwUhYZecbP9okd0hTgHQ=",
			"path": "gitlab.com/gitlab-org/gitaly-proto/go",
			"revision": "6ec138bb9913710c543995c563fb0fcc0594db58",
			"revisionTime": "2017-08-08T16:14:56Z",
			"version": "v0.26.0",
			"versionExact": "v0.26.0"
=======
			"checksumSHA1": "cXvIhsiTZLnnt0VZU8dul8/HxgE=",
			"path": "gitlab.com/gitlab-org/gitaly-proto/go",
			"revision": "aa95274b97f7ed54f10e8988337dd880b4d045a3",
			"revisionTime": "2017-08-09T16:49:28Z",
			"version": "v0.27.0",
			"versionExact": "v0.27.0"
>>>>>>> ef3ef407
		},
		{
			"checksumSHA1": "Y+HGqEkYM15ir+J93MEaHdyFy0c=",
			"path": "golang.org/x/net/context",
			"revision": "59a0b19b5533c7977ddeb86b017bf507ed407b12",
			"revisionTime": "2017-06-03T08:13:02Z"
		},
		{
			"checksumSHA1": "xeoQPnAVgFIKuYtjPAGPPyT6bws=",
			"path": "golang.org/x/net/http2",
			"revision": "59a0b19b5533c7977ddeb86b017bf507ed407b12",
			"revisionTime": "2017-06-03T08:13:02Z"
		},
		{
			"checksumSHA1": "ezWhc7n/FtqkLDQKeU2JbW+80tE=",
			"path": "golang.org/x/net/http2/hpack",
			"revision": "59a0b19b5533c7977ddeb86b017bf507ed407b12",
			"revisionTime": "2017-06-03T08:13:02Z"
		},
		{
			"checksumSHA1": "VrzPJyWI6disCgYuVEQzkjqUsJk=",
			"path": "golang.org/x/net/idna",
			"revision": "59a0b19b5533c7977ddeb86b017bf507ed407b12",
			"revisionTime": "2017-06-03T08:13:02Z"
		},
		{
			"checksumSHA1": "UxahDzW2v4mf/+aFxruuupaoIwo=",
			"path": "golang.org/x/net/internal/timeseries",
			"revision": "59a0b19b5533c7977ddeb86b017bf507ed407b12",
			"revisionTime": "2017-06-03T08:13:02Z"
		},
		{
			"checksumSHA1": "3xyuaSNmClqG4YWC7g0isQIbUTc=",
			"path": "golang.org/x/net/lex/httplex",
			"revision": "59a0b19b5533c7977ddeb86b017bf507ed407b12",
			"revisionTime": "2017-06-03T08:13:02Z"
		},
		{
			"checksumSHA1": "9EZG3s2eOREO7WkBvigjk57wK/8=",
			"path": "golang.org/x/net/trace",
			"revision": "59a0b19b5533c7977ddeb86b017bf507ed407b12",
			"revisionTime": "2017-06-03T08:13:02Z"
		},
		{
			"checksumSHA1": "wxrHmKhFznZZAjrYK5/nWn+fZGc=",
			"path": "golang.org/x/sys/unix",
			"revision": "dbc2be9168a660ef302e04b6ff6406de6f967473",
			"revisionTime": "2017-05-20T17:05:02Z"
		},
		{
			"checksumSHA1": "ZQdHbB9VYCXwQ+9/CmZPhJv0+SM=",
			"path": "golang.org/x/text/internal/gen",
			"revision": "ccbd3f7822129ff389f8ca4858a9b9d4d910531c",
			"revisionTime": "2017-05-18T06:42:59Z"
		},
		{
			"checksumSHA1": "47nwiUyVBY2RKoEGXmCSvusY4Js=",
			"path": "golang.org/x/text/internal/triegen",
			"revision": "ccbd3f7822129ff389f8ca4858a9b9d4d910531c",
			"revisionTime": "2017-05-18T06:42:59Z"
		},
		{
			"checksumSHA1": "Yd5wMObzagIfCiKLpZbtBIrOUA4=",
			"path": "golang.org/x/text/internal/ucd",
			"revision": "ccbd3f7822129ff389f8ca4858a9b9d4d910531c",
			"revisionTime": "2017-05-18T06:42:59Z"
		},
		{
			"checksumSHA1": "faFDXp++cLjLBlvsr+izZ+go1WU=",
			"path": "golang.org/x/text/secure/bidirule",
			"revision": "ccbd3f7822129ff389f8ca4858a9b9d4d910531c",
			"revisionTime": "2017-05-18T06:42:59Z"
		},
		{
			"checksumSHA1": "ziMb9+ANGRJSSIuxYdRbA+cDRBQ=",
			"path": "golang.org/x/text/transform",
			"revision": "ccbd3f7822129ff389f8ca4858a9b9d4d910531c",
			"revisionTime": "2017-05-18T06:42:59Z"
		},
		{
			"checksumSHA1": "KG+XZAbxdkpBm3Fa3bJ3Ylq8CKI=",
			"path": "golang.org/x/text/unicode/bidi",
			"revision": "ccbd3f7822129ff389f8ca4858a9b9d4d910531c",
			"revisionTime": "2017-05-18T06:42:59Z"
		},
		{
			"checksumSHA1": "ZbYsJjfj1rPbHN+0baD1rg09PXQ=",
			"path": "golang.org/x/text/unicode/cldr",
			"revision": "ccbd3f7822129ff389f8ca4858a9b9d4d910531c",
			"revisionTime": "2017-05-18T06:42:59Z"
		},
		{
			"checksumSHA1": "Anof4bt0AU+Sa3R8Rq0KBnlpbaQ=",
			"path": "golang.org/x/text/unicode/norm",
			"revision": "ccbd3f7822129ff389f8ca4858a9b9d4d910531c",
			"revisionTime": "2017-05-18T06:42:59Z"
		},
		{
			"checksumSHA1": "5R2IZ5umPfkD5QKt3pwrbIgmrDk=",
			"path": "golang.org/x/text/unicode/rangetable",
			"revision": "ccbd3f7822129ff389f8ca4858a9b9d4d910531c",
			"revisionTime": "2017-05-18T06:42:59Z"
		},
		{
			"checksumSHA1": "61oRC/n7DFqHNu6Z+4fAKY1FVCY=",
			"path": "google.golang.org/genproto/googleapis/rpc/status",
			"revision": "d80a6e20e776b0b17a324d0ba1ab50a39c8e8944",
			"revisionTime": "2017-05-23T04:36:04Z"
		},
		{
			"checksumSHA1": "YxHagFsckNc6t95QEFOLUuwvHF4=",
			"path": "google.golang.org/grpc",
			"revision": "8de2dff78c3b968a51c99ec526d934f686537437",
			"revisionTime": "2017-06-05T17:25:41Z"
		},
		{
			"checksumSHA1": "xDFNvjW6gMsDQ+WRZ0t+8S/e4Qk=",
			"path": "google.golang.org/grpc/codes",
			"revision": "8de2dff78c3b968a51c99ec526d934f686537437",
			"revisionTime": "2017-06-05T17:25:41Z"
		},
		{
			"checksumSHA1": "ABO3qOTUiOZOk1UCq47NbQ64yWk=",
			"path": "google.golang.org/grpc/credentials",
			"revision": "8de2dff78c3b968a51c99ec526d934f686537437",
			"revisionTime": "2017-06-05T17:25:41Z"
		},
		{
			"checksumSHA1": "d0cyferoJguQhL6d2K6g2oC0mVM=",
			"path": "google.golang.org/grpc/grpclb/grpc_lb_v1",
			"revision": "8de2dff78c3b968a51c99ec526d934f686537437",
			"revisionTime": "2017-06-05T17:25:41Z"
		},
		{
			"checksumSHA1": "3Lt5hNAG8qJAYSsNghR5uA1zQns=",
			"path": "google.golang.org/grpc/grpclog",
			"revision": "8de2dff78c3b968a51c99ec526d934f686537437",
			"revisionTime": "2017-06-05T17:25:41Z"
		},
		{
			"checksumSHA1": "d0iunsiWfA0qXxLMNkTC4tGJnOo=",
			"path": "google.golang.org/grpc/health",
			"revision": "8de2dff78c3b968a51c99ec526d934f686537437",
			"revisionTime": "2017-06-05T17:25:41Z"
		},
		{
			"checksumSHA1": "pSFXzfvPlaDBK2RsMcTiIeks4ok=",
			"path": "google.golang.org/grpc/health/grpc_health_v1",
			"revision": "8de2dff78c3b968a51c99ec526d934f686537437",
			"revisionTime": "2017-06-05T17:25:41Z"
		},
		{
			"checksumSHA1": "T3Q0p8kzvXFnRkMaK/G8mCv6mc0=",
			"path": "google.golang.org/grpc/internal",
			"revision": "8de2dff78c3b968a51c99ec526d934f686537437",
			"revisionTime": "2017-06-05T17:25:41Z"
		},
		{
			"checksumSHA1": "TY6NrgLRPSer6a5dBYOo/7o/ghk=",
			"path": "google.golang.org/grpc/keepalive",
			"revision": "8de2dff78c3b968a51c99ec526d934f686537437",
			"revisionTime": "2017-06-05T17:25:41Z"
		},
		{
			"checksumSHA1": "89fjWaU6NKVpmWI+0EoDION0dpE=",
			"path": "google.golang.org/grpc/metadata",
			"revision": "8de2dff78c3b968a51c99ec526d934f686537437",
			"revisionTime": "2017-06-05T17:25:41Z"
		},
		{
			"checksumSHA1": "4GSUFhOQ0kdFlBH4D5OTeKy78z0=",
			"path": "google.golang.org/grpc/naming",
			"revision": "8de2dff78c3b968a51c99ec526d934f686537437",
			"revisionTime": "2017-06-05T17:25:41Z"
		},
		{
			"checksumSHA1": "wUSBvomJRJhYf4ELuP0bSkFrzgc=",
			"path": "google.golang.org/grpc/peer",
			"revision": "8de2dff78c3b968a51c99ec526d934f686537437",
			"revisionTime": "2017-06-05T17:25:41Z"
		},
		{
			"checksumSHA1": "dEnlY0L6kimIV+8REDONuIfexSk=",
			"path": "google.golang.org/grpc/reflection",
			"revision": "8de2dff78c3b968a51c99ec526d934f686537437",
			"revisionTime": "2017-06-05T17:25:41Z"
		},
		{
			"checksumSHA1": "aPI7n9HNstH5VUx1xEhd2mg+SOc=",
			"path": "google.golang.org/grpc/reflection/grpc_reflection_v1alpha",
			"revision": "8de2dff78c3b968a51c99ec526d934f686537437",
			"revisionTime": "2017-06-05T17:25:41Z"
		},
		{
			"checksumSHA1": "e7eoENPNFnm2QddUE5epm8UmFX8=",
			"path": "google.golang.org/grpc/stats",
			"revision": "8de2dff78c3b968a51c99ec526d934f686537437",
			"revisionTime": "2017-06-05T17:25:41Z"
		},
		{
			"checksumSHA1": "0tlQhEkF3hex/+tjcygLxeweuiY=",
			"path": "google.golang.org/grpc/status",
			"revision": "8de2dff78c3b968a51c99ec526d934f686537437",
			"revisionTime": "2017-06-05T17:25:41Z"
		},
		{
			"checksumSHA1": "N0TftT6/CyWqp6VRi2DqDx60+Fo=",
			"path": "google.golang.org/grpc/tap",
			"revision": "8de2dff78c3b968a51c99ec526d934f686537437",
			"revisionTime": "2017-06-05T17:25:41Z"
		},
		{
			"checksumSHA1": "YjExrlGUg/nQBUsGSaPBkmL7p/g=",
			"path": "google.golang.org/grpc/transport",
			"revision": "8de2dff78c3b968a51c99ec526d934f686537437",
			"revisionTime": "2017-06-05T17:25:41Z"
		}
	],
	"rootPath": "gitlab.com/gitlab-org/gitaly"
}<|MERGE_RESOLUTION|>--- conflicted
+++ resolved
@@ -191,21 +191,12 @@
 			"revisionTime": "2017-01-30T11:31:45Z"
 		},
 		{
-<<<<<<< HEAD
-			"checksumSHA1": "J7xCv1YBwUhYZecbP9okd0hTgHQ=",
-			"path": "gitlab.com/gitlab-org/gitaly-proto/go",
-			"revision": "6ec138bb9913710c543995c563fb0fcc0594db58",
-			"revisionTime": "2017-08-08T16:14:56Z",
-			"version": "v0.26.0",
-			"versionExact": "v0.26.0"
-=======
 			"checksumSHA1": "cXvIhsiTZLnnt0VZU8dul8/HxgE=",
 			"path": "gitlab.com/gitlab-org/gitaly-proto/go",
 			"revision": "aa95274b97f7ed54f10e8988337dd880b4d045a3",
 			"revisionTime": "2017-08-09T16:49:28Z",
 			"version": "v0.27.0",
 			"versionExact": "v0.27.0"
->>>>>>> ef3ef407
 		},
 		{
 			"checksumSHA1": "Y+HGqEkYM15ir+J93MEaHdyFy0c=",
