--- conflicted
+++ resolved
@@ -5,13 +5,8 @@
 TARGET_SETUP := $(TARGET_DIR)/.ok
 BIN_BUILD_DIR := $(TARGET_DIR)/bin
 PKG_BUILD_DIR := $(TARGET_DIR)/src/$(PKG)
-<<<<<<< HEAD
-export TEST_REPO_LOCATION := $(TARGET_DIR)/testdata/data
-TEST_REPO := $(TEST_REPO_LOCATION)/gitlab-test.git
-=======
 export TEST_REPO_STORAGE_PATH := $(TARGET_DIR)/testdata/data
 TEST_REPO := $(TEST_REPO_STORAGE_PATH)/gitlab-test.git
->>>>>>> db4b0266
 INSTALL_DEST_DIR := $(DESTDIR)$(PREFIX)/bin/
 COVERAGE_DIR := $(TARGET_DIR)/cover
 
@@ -102,14 +97,9 @@
 	@echo "NOTE: make cover does not exit 1 on failure, don't use it to check for tests success!"
 	mkdir -p "$(COVERAGE_DIR)"
 	rm -f $(COVERAGE_DIR)/*.out "$(COVERAGE_DIR)/all.merged" "$(COVERAGE_DIR)/all.html"
-<<<<<<< HEAD
-	@for MOD in $(LOCAL_PACKAGES); do \
-		go test -coverpkg=`echo $(LOCAL_PACKAGES)|tr " " ","` \
-=======
 	echo $(LOCAL_PACKAGES) > $(TARGET_DIR)/local_packages
 	for MOD in `cat $(TARGET_DIR)/local_packages`; do \
 		go test -coverpkg=`cat $(TARGET_DIR)/local_packages |tr " " "," ` \
->>>>>>> db4b0266
 			-coverprofile=$(COVERAGE_DIR)/unit-`echo $$MOD|tr "/" "_"`.out \
 			$$MOD 2>&1 | grep -v "no packages being tested depend on"; \
 	done
