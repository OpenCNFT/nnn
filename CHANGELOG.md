# Gitaly changelog

UNRELEASED

- Fix bugs in RepositoryService.FetchRemote
  https://gitlab.com/gitlab-org/gitaly/merge_requests/300
- Respawn gitaly-ruby when it crashes
  https://gitlab.com/gitlab-org/gitaly/merge_requests/293
- Use a fixed order when auto-loading Ruby files
  https://gitlab.com/gitlab-org/gitaly/merge_requests/302
<<<<<<< HEAD
- Add signal handler for ruby socket cleanup on shutdown
  https://gitlab.com/gitlab-org/gitaly/merge_requests/304
=======
- Use grpc 1.4.5 in gitaly-ruby
  https://gitlab.com/gitlab-org/gitaly/merge_requests/308
>>>>>>> e6b83002

v0.33.0

- Implement DiffService.CommitPatch RPC
  https://gitlab.com/gitlab-org/gitaly/merge_requests/279
- Use 'bundle config' for gitaly-ruby in source production installations
  https://gitlab.com/gitlab-org/gitaly/merge_requests/298

v0.32.0

- RefService::RefExists endpoint
  https://gitlab.com/gitlab-org/gitaly/merge_requests/275

v0.31.0

- Implement CommitService.FindCommits
  https://gitlab.com/gitlab-org/gitaly/merge_requests/266
- Log spawned process metrics
  https://gitlab.com/gitlab-org/gitaly/merge_requests/284
- Implement RepositoryService.ApplyGitattributes RPC
  https://gitlab.com/gitlab-org/gitaly/merge_requests/278
- Implement RepositoryService.FetchRemote RPC
  https://gitlab.com/gitlab-org/gitaly/merge_requests/276

v0.30.0

- Add a middleware for handling Git object dir attributes
  https://gitlab.com/gitlab-org/gitaly/merge_requests/273

v0.29.0

- Use BUNDLE_PATH instead of --path for gitaly-ruby
  https://gitlab.com/gitlab-org/gitaly/merge_requests/271
- Add GitLab-Shell Path to config
  https://gitlab.com/gitlab-org/gitaly/merge_requests/267
- Don't count on PID 1 to be the reaper
  https://gitlab.com/gitlab-org/gitaly/merge_requests/270
- Log top level project group for easier analysis
  https://gitlab.com/gitlab-org/gitaly/merge_requests/272

v0.28.0

- Increase gitaly-ruby connection timeout to 20s
  https://gitlab.com/gitlab-org/gitaly/merge_requests/265
- Implement RepositorySize RPC
  https://gitlab.com/gitlab-org/gitaly/merge_requests/262
- Implement CommitsByMessage RPC
  https://gitlab.com/gitlab-org/gitaly/merge_requests/263

v0.27.0

- Support `git -c` options in SSH upload-pack
  https://gitlab.com/gitlab-org/gitaly/merge_requests/242
- Add storage dir existence check to repo lookup
  https://gitlab.com/gitlab-org/gitaly/merge_requests/259
- Implement RawBlame RPC
  https://gitlab.com/gitlab-org/gitaly/merge_requests/257
- Implement LastCommitForPath RPC
  https://gitlab.com/gitlab-org/gitaly/merge_requests/260
- Deprecate Exists RPC in favor of RepositoryExists
  https://gitlab.com/gitlab-org/gitaly/merge_requests/260
- Install gems into vendor/bundle
  https://gitlab.com/gitlab-org/gitaly/merge_requests/264

v0.26.0

- Implement CommitService.CommitLanguages, add gitaly-ruby
  https://gitlab.com/gitlab-org/gitaly/merge_requests/210
- Extend CountCommits RPC to support before/after/path arguments
  https://gitlab.com/gitlab-org/gitaly/merge_requests/252
- Fix a bug in FindAllTags parsing lightweight tags
  https://gitlab.com/gitlab-org/gitaly/merge_requests/256

v0.25.0

- Implement FindAllTags RPC
  https://gitlab.com/gitlab-org/gitaly/merge_requests/246

v0.24.1

- Return an empty array on field `ParentIds` of `GitCommit`s if it has none
  https://gitlab.com/gitlab-org/gitaly/merge_requests/237

v0.24.0

- Consume stdout during repack/gc
  https://gitlab.com/gitlab-org/gitaly/merge_requests/249
- Implement RefService.FindAllBranches RPC
  https://gitlab.com/gitlab-org/gitaly/merge_requests/239

v0.23.0

- Version without Build Time
  https://gitlab.com/gitlab-org/gitaly/merge_requests/231
- Implement CommitService.ListFiles
  https://gitlab.com/gitlab-org/gitaly/merge_requests/205
- Change the build process from copying to using symlinks
  https://gitlab.com/gitlab-org/gitaly/merge_requests/230
- Implement CommitService.FindCommit
  https://gitlab.com/gitlab-org/gitaly/merge_requests/217
- Register RepositoryService
  https://gitlab.com/gitlab-org/gitaly/merge_requests/233
- Correctly handle a non-tree path on CommitService.TreeEntries
  https://gitlab.com/gitlab-org/gitaly/merge_requests/234

v0.22.0

- Various build file improvements
  https://gitlab.com/gitlab-org/gitaly/merge_requests/229
- Implement FindAllCommits RPC
  https://gitlab.com/gitlab-org/gitaly/merge_requests/226
- Send full repository path instead of filename on field `path` of TreeEntry
  https://gitlab.com/gitlab-org/gitaly/merge_requests/232

v0.21.2

- Config: do not start Gitaly without at least one storage
  https://gitlab.com/gitlab-org/gitaly/merge_requests/227
- Implement CommitService.GarbageCollect/Repack{Incremental,Full}
  https://gitlab.com/gitlab-org/gitaly/merge_requests/218

v0.21.1

- Make sure stdout.Read has enough bytes buffered to read from
  https://gitlab.com/gitlab-org/gitaly/merge_requests/224

v0.21.0

- Send an empty response for TreeEntry instead of nil
  https://gitlab.com/gitlab-org/gitaly/merge_requests/223

v0.20.0

- Implement commit diff limiting logic
  https://gitlab.com/gitlab-org/gitaly/merge_requests/211
- Increase message size to 5 KB for Diff service
  https://gitlab.com/gitlab-org/gitaly/merge_requests/221

v0.19.0

- Send parent ids and raw body on CommitService.CommitsBetween
  https://gitlab.com/gitlab-org/gitaly/merge_requests/216
- Streamio chunk size optimizations
  https://gitlab.com/gitlab-org/gitaly/merge_requests/206
- Implement CommitService.GetTreeEntries
  https://gitlab.com/gitlab-org/gitaly/merge_requests/208

v0.18.0

- Add config to specify a git binary path
  https://gitlab.com/gitlab-org/gitaly/merge_requests/177
- CommitService.CommitsBetween fixes: Invert commits order, populates commit
  message bodies, reject suspicious revisions
  https://gitlab.com/gitlab-org/gitaly/merge_requests/204

v0.17.0

- Rename auth 'unenforced' to 'transitioning'
  https://gitlab.com/gitlab-org/gitaly/merge_requests/209
- Also check for "refs" folder for repo existence
  https://gitlab.com/gitlab-org/gitaly/merge_requests/207

v0.16.0

- Implement BlobService.GetBlob
  https://gitlab.com/gitlab-org/gitaly/merge_requests/202

v0.15.0

- Ensure that sub-processes inherit TZ environment variable
  https://gitlab.com/gitlab-org/gitaly/merge_requests/201
- Implement CommitService::CommitsBetween
  https://gitlab.com/gitlab-org/gitaly/merge_requests/197
- Implement CountCommits RPC
  https://gitlab.com/gitlab-org/gitaly/merge_requests/203

v0.14.0

- Added integration test for SSH, and a client package
  https://gitlab.com/gitlab-org/gitaly/merge_requests/178/
- Override gRPC code to Canceled/DeadlineExceeded on requests with
  canceled contexts
  https://gitlab.com/gitlab-org/gitaly/merge_requests/199
- Add RepositoryExists Implementation
  https://gitlab.com/gitlab-org/gitaly/merge_requests/200

v0.13.0

- Added usage and version flags to the command line interface
  https://gitlab.com/gitlab-org/gitaly/merge_requests/193
- Optional token authentication
  https://gitlab.com/gitlab-org/gitaly/merge_requests/191

v0.12.0

- Stop using deprecated field `path` in Repository messages
  https://gitlab.com/gitlab-org/gitaly/merge_requests/179
- Implement TreeEntry RPC
  https://gitlab.com/gitlab-org/gitaly/merge_requests/187

v0.11.2

Skipping 0.11.1 intentionally, we messed up the tag.

- Add context to structured logging messages
  https://gitlab.com/gitlab-org/gitaly/merge_requests/184
- Fix incorrect dependency in Makefile
  https://gitlab.com/gitlab-org/gitaly/merge_requests/189

v0.11.0

- FindDefaultBranchName: decorate error
  https://gitlab.com/gitlab-org/gitaly/merge_requests/148
- Hide chatty logs behind GITALY_DEBUG=1. Log access times.
  https://gitlab.com/gitlab-org/gitaly/merge_requests/149
- Count accepted gRPC connections
  https://gitlab.com/gitlab-org/gitaly/merge_requests/151
- Disallow directory traversal in repository paths for security
  https://gitlab.com/gitlab-org/gitaly/merge_requests/152
- FindDefaultBranchName: Handle repos with non-existing HEAD
  https://gitlab.com/gitlab-org/gitaly/merge_requests/164
- Add support for structured logging via logrus
  https://gitlab.com/gitlab-org/gitaly/merge_requests/163
- Add support for exposing the Gitaly build information via Prometheus
  https://gitlab.com/gitlab-org/gitaly/merge_requests/168
- Set GL_PROTOCOL during SmartHTTP.PostReceivePack
  https://gitlab.com/gitlab-org/gitaly/merge_requests/169
- Handle server side errors from shallow clone
  https://gitlab.com/gitlab-org/gitaly/merge_requests/173
- Ensure that grpc server log messages are sent to logrus
  https://gitlab.com/gitlab-org/gitaly/merge_requests/174
- Add support for GRPC Latency Histograms in Prometheus
  https://gitlab.com/gitlab-org/gitaly/merge_requests/172
- Add support for Sentry exception reporting
  https://gitlab.com/gitlab-org/gitaly/merge_requests/171
- CommitDiff: Send chunks of patches over messages
  https://gitlab.com/gitlab-org/gitaly/merge_requests/170
- Upgrade gRPC and its dependencies
  https://gitlab.com/gitlab-org/gitaly/merge_requests/180

v0.10.0

- CommitDiff: Parse a typechange diff correctly
  https://gitlab.com/gitlab-org/gitaly/merge_requests/136
- CommitDiff: Implement CommitDelta RPC
  https://gitlab.com/gitlab-org/gitaly/merge_requests/139
- PostReceivePack: Set GL_REPOSITORY env variable when provided in request
  https://gitlab.com/gitlab-org/gitaly/merge_requests/137
- Add SSHUpload/ReceivePack Implementation
  https://gitlab.com/gitlab-org/gitaly/merge_requests/132

v0.9.0

- Add support ignoring whitespace diffs in CommitDiff
  https://gitlab.com/gitlab-org/gitaly/merge_requests/126
- Add support for path filtering in CommitDiff
  https://gitlab.com/gitlab-org/gitaly/merge_requests/126

v0.8.0

- Don't error on invalid ref in CommitIsAncestor
  https://gitlab.com/gitlab-org/gitaly/merge_requests/129
- Don't error on invalid commit in FindRefName
  https://gitlab.com/gitlab-org/gitaly/merge_requests/122
- Return 'Not Found' gRPC code when repository is not found
  https://gitlab.com/gitlab-org/gitaly/merge_requests/120

v0.7.0

- Use storage configuration data from config.toml, if possible, when
  resolving repository paths.
  https://gitlab.com/gitlab-org/gitaly/merge_requests/119
- Add CHANGELOG.md<|MERGE_RESOLUTION|>--- conflicted
+++ resolved
@@ -8,13 +8,10 @@
   https://gitlab.com/gitlab-org/gitaly/merge_requests/293
 - Use a fixed order when auto-loading Ruby files
   https://gitlab.com/gitlab-org/gitaly/merge_requests/302
-<<<<<<< HEAD
 - Add signal handler for ruby socket cleanup on shutdown
   https://gitlab.com/gitlab-org/gitaly/merge_requests/304
-=======
 - Use grpc 1.4.5 in gitaly-ruby
   https://gitlab.com/gitlab-org/gitaly/merge_requests/308
->>>>>>> e6b83002
 
 v0.33.0
 
