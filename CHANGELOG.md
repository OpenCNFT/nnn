# Gitaly changelog

UNRELEASED

<<<<<<< HEAD
- Fix WikiFindPage when the page has invalidly-encoded content
  https://gitlab.com/gitlab-org/gitaly/merge_requests/712
=======
- Add danger container to the Gitaly project
  https://gitlab.com/gitlab-org/gitaly/merge_requests/711
- Remove ruby concurrency limiter
  https://gitlab.com/gitlab-org/gitaly/merge_requests/708
- Drop support for Golang 1.8
  https://gitlab.com/gitlab-org/gitaly/merge_requests/715
>>>>>>> 0f780492
- Introduce src-d/go-git as dependency
  https://gitlab.com/gitlab-org/gitaly/merge_requests/709

v0.99.0

- Improve changelog entry checks using Danger
  https://gitlab.com/gitlab-org/gitaly/merge_requests/705
- GetBlobs: don't create blob reader if limit is zero
  https://gitlab.com/gitlab-org/gitaly/merge_requests/706
- Implement SearchFilesBy{Content,Name}
  https://gitlab.com/gitlab-org/gitaly/merge_requests/677
- Introduce feature flag package based on gRPC metadata
  https://gitlab.com/gitlab-org/gitaly/merge_requests/704
- Return DataLoss error for non-valid git repositories when calculating the checksum
  https://gitlab.com/gitlab-org/gitaly/merge_requests/697

v0.98.0

- Server implementation for repository raw_changes
  https://gitlab.com/gitlab-org/gitaly/merge_requests/699
- Add 'large request' test case to ListCommitsByOid
  https://gitlab.com/gitlab-org/gitaly/merge_requests/703
- Vendor gitlab_git at gitlab-org/gitlab-ce@3fcb9c115d776feb
  https://gitlab.com/gitlab-org/gitaly/merge_requests/702
- Limit concurrent gitaly-ruby requests from the client side
  https://gitlab.com/gitlab-org/gitaly/merge_requests/695
- Allow configuration of the log level in `config.toml`
  https://gitlab.com/gitlab-org/gitaly/merge_requests/696
- Copy Gitlab::Git::Repository#exists? implementation for internal method calls
  https://gitlab.com/gitlab-org/gitaly/merge_requests/693
- Upgrade Licensee gem to match the CE gem
  https://gitlab.com/gitlab-org/gitaly/merge_requests/693
- Vendor gitlab_git at 8b41c40674273d6ee
  https://gitlab.com/gitlab-org/gitaly/merge_requests/684
- Make wiki commit fields backwards compatible
  https://gitlab.com/gitlab-org/gitaly/merge_requests/685
- Catch CommitErrors while rebasing
  https://gitlab.com/gitlab-org/gitaly/merge_requests/680

v0.97.0

- Use gitaly-proto 0.97.0
  https://gitlab.com/gitlab-org/gitaly/merge_requests/683
- Make gitaly-ruby's grpc server log at level WARN
  https://gitlab.com/gitlab-org/gitaly/merge_requests/681
- Add health checks for gitaly-ruby
  https://gitlab.com/gitlab-org/gitaly/merge_requests/678
- Add config option to point to languages.json
  https://gitlab.com/gitlab-org/gitaly/merge_requests/652

v0.96.1

- Vendor gitlab_git at 7e3bb679a92156304
  https://gitlab.com/gitlab-org/gitaly/merge_requests/669
- Make it a fatal error if gitaly-ruby can't start
  https://gitlab.com/gitlab-org/gitaly/merge_requests/667
- Tag log entries with repo.GlRepository
  https://gitlab.com/gitlab-org/gitaly/merge_requests/663
- Add {Get,CreateRepositoryFrom}Snapshot RPCs
  https://gitlab.com/gitlab-org/gitaly/merge_requests/644

v0.96.0

Skipped. We cut and pushed the wrong tag.

v0.95.0
- Fix fragile checksum test
  https://gitlab.com/gitlab-org/gitaly/merge_requests/661
- Use rugged 0.27.0
  https://gitlab.com/gitlab-org/gitaly/merge_requests/660

v0.94.0

- Send gitaly-ruby exceptions to their own DSN
  https://gitlab.com/gitlab-org/gitaly/merge_requests/656
- Run Go test suite with '-race' in CI
  https://gitlab.com/gitlab-org/gitaly/merge_requests/654
- Ignore more grpc codes in sentry
  https://gitlab.com/gitlab-org/gitaly/merge_requests/655
- Implement Get{Tag,Commit}Messages RPCs
  https://gitlab.com/gitlab-org/gitaly/merge_requests/646
- Fix directory permission walker for Go 1.10
  https://gitlab.com/gitlab-org/gitaly/merge_requests/650

v0.93.0

- Fix concurrency limit handler stream interceptor
  https://gitlab.com/gitlab-org/gitaly/merge_requests/640
- Vendor gitlab_git at 9b76d8512a5491202e5a953
  https://gitlab.com/gitlab-org/gitaly/merge_requests/647
- Add handling for large commit and tag messages
  https://gitlab.com/gitlab-org/gitaly/merge_requests/635
- Update gitaly-proto to v0.91.0
  https://gitlab.com/gitlab-org/gitaly/merge_requests/643

v0.92.0

- Server Implementation GetInfoAttributes
  https://gitlab.com/gitlab-org/gitaly/merge_requests/641
- Fix encoding error in ListConflictFiles
  https://gitlab.com/gitlab-org/gitaly/merge_requests/639
- Add catfile convenience methods
  https://gitlab.com/gitlab-org/gitaly/merge_requests/638
- Server implementation FindRemoteRepository
  https://gitlab.com/gitlab-org/gitaly/merge_requests/636
- Log process PID in 'spawn complete' entry
  https://gitlab.com/gitlab-org/gitaly/merge_requests/637
- Vendor gitlab_git at 79aa00321063da
  https://gitlab.com/gitlab-org/gitaly/merge_requests/633

v0.91.0

- Rewrite RepositoryService.HasLocalBranches in Go
  https://gitlab.com/gitlab-org/gitaly/merge_requests/629
- Rewrite RepositoryService.MergeBase in Go
  https://gitlab.com/gitlab-org/gitaly/merge_requests/632
- Encode OperationsService errors in UTF-8 before sending them
  https://gitlab.com/gitlab-org/gitaly/merge_requests/627
- Add param logging in NamespaceService RPCs
  https://gitlab.com/gitlab-org/gitaly/merge_requests/626
- Sanitize URLs before sending gitaly-ruby exceptions to Sentry
  https://gitlab.com/gitlab-org/gitaly/merge_requests/625

v0.90.0

- Implement SSHService.SSHUploadArchive RPC
  https://gitlab.com/gitlab-org/gitaly/merge_requests/621
- Sanitize URLs before logging them
  https://gitlab.com/gitlab-org/gitaly/merge_requests/624
- Clean stale worktrees before performing garbage collection
  https://gitlab.com/gitlab-org/gitaly/merge_requests/622

v0.89.0

- Report original exceptions to Sentry instead of wrapped ones by the exception bridge
  https://gitlab.com/gitlab-org/gitaly/merge_requests/623
- Upgrade grpc gem to 1.10.0
  https://gitlab.com/gitlab-org/gitaly/merge_requests/620
- Fix FetchRemote throwing "Host key verification failed"
  https://gitlab.com/gitlab-org/gitaly/merge_requests/617
- Use only 1 gitaly-ruby process in test
  https://gitlab.com/gitlab-org/gitaly/merge_requests/615
- Bump github-linguist to 5.3.3
  https://gitlab.com/gitlab-org/gitaly/merge_requests/613

v0.88.0

- Add support for all field to {Find,Count}Commits RPCs
  https://gitlab.com/gitlab-org/gitaly/merge_requests/611
- Vendor gitlab_git at de454de9b10f
  https://gitlab.com/gitlab-org/gitaly/merge_requests/611

v0.87.0

- Implement GetCommitSignatures RPC
  https://gitlab.com/gitlab-org/gitaly/merge_requests/609

v0.86.0

- Implement BlobService.GetAllLfsPointers
  https://gitlab.com/gitlab-org/gitaly/merge_requests/562
- Implement BlobService.GetNewLfsPointers
  https://gitlab.com/gitlab-org/gitaly/merge_requests/562
- Use gitaly-proto v0.86.0
  https://gitlab.com/gitlab-org/gitaly/merge_requests/606

v0.85.0

- Implement recursive tree entries fetching
  https://gitlab.com/gitlab-org/gitaly/merge_requests/600

v0.84.0

- Send gitaly-ruby exceptions to Sentry
  https://gitlab.com/gitlab-org/gitaly/merge_requests/598
- Detect License type for repositories
  https://gitlab.com/gitlab-org/gitaly/merge_requests/601

v0.83.0

- Delete old lock files before performing Garbage Collection
  https://gitlab.com/gitlab-org/gitaly/merge_requests/587

v0.82.0

- Implement RepositoryService.IsSquashInProgress RPC
  https://gitlab.com/gitlab-org/gitaly/merge_requests/593
- Added test to prevent wiki page duplication
  https://gitlab.com/gitlab-org/gitaly/merge_requests/539
- Fixed bug in wiki_find_page method
  https://gitlab.com/gitlab-org/gitaly/merge_requests/590

v0.81.0

- Vendor gitlab_git at 7095c2bf4064911
  https://gitlab.com/gitlab-org/gitaly/merge_requests/591
- Vendor gitlab_git at 9483cbab26ad239
  https://gitlab.com/gitlab-org/gitaly/merge_requests/588

v0.80.0

- Lock protobuf to 3.5.1
  https://gitlab.com/gitlab-org/gitaly/merge_requests/589

v0.79.0

- Update the activesupport gem
  https://gitlab.com/gitlab-org/gitaly/merge_requests/584
- Update the grpc gem to 1.8.7
  https://gitlab.com/gitlab-org/gitaly/merge_requests/585
- Implement GetBlobs RPC
  https://gitlab.com/gitlab-org/gitaly/merge_requests/582
- Check info split size in catfile parser
  https://gitlab.com/gitlab-org/gitaly/merge_requests/583

v0.78.0

- Vendor gitlab_git at 498d32363aa61d679ff749b
  https://gitlab.com/gitlab-org/gitaly/merge_requests/579
- Convert inputs to UTF-8 before passing them to Gollum
  https://gitlab.com/gitlab-org/gitaly/merge_requests/575
- Implement OperationService.UserSquash RPC
  https://gitlab.com/gitlab-org/gitaly/merge_requests/548
- Update recommended and minimum git versions to 2.14.3 and 2.9.0 respectively
  https://gitlab.com/gitlab-org/gitaly/merge_requests/548
- Handle binary commit messages better
  https://gitlab.com/gitlab-org/gitaly/merge_requests/577
- Vendor gitlab_git at a03ea19332736c36ecb9
  https://gitlab.com/gitlab-org/gitaly/merge_requests/574

v0.77.0

- Implement RepositoryService.WriteConfig RPC
  https://gitlab.com/gitlab-org/gitaly/merge_requests/554

v0.76.0

- Add support for PreReceiveError in UserMergeBranch
  https://gitlab.com/gitlab-org/gitaly/merge_requests/573
- Add support for Refs field in DeleteRefs RPC
  https://gitlab.com/gitlab-org/gitaly/merge_requests/565
- Wait between ruby worker removal from pool and graceful shutdown
  https://gitlab.com/gitlab-org/gitaly/merge_requests/567
- Register the ServerService
  https://gitlab.com/gitlab-org/gitaly/merge_requests/572
- Vendor gitlab_git at f8dd398a21b19cb7d56
  https://gitlab.com/gitlab-org/gitaly/merge_requests/571
- Vendor gitlab_git at 4376be84ce18cde22febc50
  https://gitlab.com/gitlab-org/gitaly/merge_requests/570

v0.75.0

- Implement WikiGetFormattedData RPC
  https://gitlab.com/gitlab-org/gitaly/merge_requests/564
- Implement ServerVersion and ServerGitVersion
  https://gitlab.com/gitlab-org/gitaly/merge_requests/561
- Vendor Gitlab::Git @ f9b946c1c9756533fd95c8735803d7b54d6dd204
  https://gitlab.com/gitlab-org/gitaly/merge_requests/563
- ListBranchNamesContainingCommit server implementation
  https://gitlab.com/gitlab-org/gitaly/merge_requests/537
- ListTagNamesContainingCommit server implementation
  https://gitlab.com/gitlab-org/gitaly/merge_requests/537

v0.74.0

- Implement CreateRepositoryFromBundle RPC
  https://gitlab.com/gitlab-org/gitaly/merge_requests/557
- Use gitaly-proto v0.77.0
  https://gitlab.com/gitlab-org/gitaly/merge_requests/556
- Automatically remove tempdir when context is over
  https://gitlab.com/gitlab-org/gitaly/merge_requests/555
- Add automatic tempdir cleaner
  https://gitlab.com/gitlab-org/gitaly/merge_requests/540

v0.73.0

- Implement CreateBundle RPC
  https://gitlab.com/gitlab-org/gitaly/merge_requests/546

v0.72.0

- Implement RemoteService.UpdateRemoteMirror RPC
  https://gitlab.com/gitlab-org/gitaly/merge_requests/544
- Implement OperationService.UserCommitFiles RPC
  https://gitlab.com/gitlab-org/gitaly/merge_requests/516
- Use grpc-go 1.9.1
  https://gitlab.com/gitlab-org/gitaly/merge_requests/547

v0.71.0

- Implement GetLfsPointers RPC
  https://gitlab.com/gitlab-org/gitaly/merge_requests/543
- Add tempdir package
  https://gitlab.com/gitlab-org/gitaly/merge_requests/538
- Fix validation for Repositoryservice::WriteRef
  https://gitlab.com/gitlab-org/gitaly/merge_requests/542

v0.70.0

- Handle non-existent commits in ExtractCommitSignature
  https://gitlab.com/gitlab-org/gitaly/merge_requests/535
- Implement RepositoryService::WriteRef
  https://gitlab.com/gitlab-org/gitaly/merge_requests/526

v0.69.0

- Fix handling of paths ending with slashes in TreeEntry
  https://gitlab.com/gitlab-org/gitaly/merge_requests/532
- Implement CreateRepositoryFromURL RPC
  https://gitlab.com/gitlab-org/gitaly/merge_requests/529

v0.68.0

- Check repo existence before passing to gitaly-ruby
  https://gitlab.com/gitlab-org/gitaly/merge_requests/528
- Implement ExtractCommitSignature RPC
  https://gitlab.com/gitlab-org/gitaly/merge_requests/521
- Update Gitlab::Git vendoring to b10ea6e386a025759aca5e9ef0d23931e77d1012
  https://gitlab.com/gitlab-org/gitaly/merge_requests/525
- Use gitlay-proto 0.71.0
  https://gitlab.com/gitlab-org/gitaly/merge_requests/524
- Fix pagination bug in GetWikiPageVersions
  https://gitlab.com/gitlab-org/gitaly/merge_requests/524
- Use gitaly-proto 0.70.0
  https://gitlab.com/gitlab-org/gitaly/merge_requests/522

v0.67.0

- Implement UserRebase RPC
  https://gitlab.com/gitlab-org/gitaly/merge_requests/511
- Implement IsRebaseInProgress RPC
  https://gitlab.com/gitlab-org/gitaly/merge_requests/519
- Update to gitaly-proto v0.67.0
  https://gitlab.com/gitlab-org/gitaly/merge_requests/520
- Fix an error in merged all branches logic
  https://gitlab.com/gitlab-org/gitaly/merge_requests/517
- Allow RemoteService.AddRemote to receive several mirror_refmaps
  https://gitlab.com/gitlab-org/gitaly/merge_requests/513
- Update vendored gitlab_git to 33cea50976
  https://gitlab.com/gitlab-org/gitaly/merge_requests/518
- Update vendored gitlab_git to bce886b776a
  https://gitlab.com/gitlab-org/gitaly/merge_requests/515
- Update vendored gitlab_git to 6eeb69fc9a2
  https://gitlab.com/gitlab-org/gitaly/merge_requests/514
- Add support for MergedBranches in FindAllBranches RPC
  https://gitlab.com/gitlab-org/gitaly/merge_requests/510

v0.66.0

- Implement RemoteService.FetchInternalRemote RPC
  https://gitlab.com/gitlab-org/gitaly/merge_requests/508

v0.65.0

- Add support for MaxCount in CountCommits RPC
  https://gitlab.com/gitlab-org/gitaly/merge_requests/507
- Implement CreateFork RPC
  https://gitlab.com/gitlab-org/gitaly/merge_requests/497

v0.64.0

- Update vendored gitlab_git to b98c69470f52185117fcdb5e28096826b32363ca
  https://gitlab.com/gitlab-org/gitaly/merge_requests/506

v0.63.0

- Handle failed merge when branch gets updated
  https://gitlab.com/gitlab-org/gitaly/merge_requests/505

v0.62.0

- Implement ConflictsService.ResolveConflicts RPC
  https://gitlab.com/gitlab-org/gitaly/merge_requests/470
- Implement ConflictsService.ListConflictFiles RPC
  https://gitlab.com/gitlab-org/gitaly/merge_requests/470
- Implement RemoteService.RemoveRemote RPC
  https://gitlab.com/gitlab-org/gitaly/merge_requests/490
- Implement RemoteService.AddRemote RPC
  https://gitlab.com/gitlab-org/gitaly/merge_requests/490

v0.61.1

- gitaly-ruby shutdown improvements
  https://gitlab.com/gitlab-org/gitaly/merge_requests/500
- Use go 1.9
  https://gitlab.com/gitlab-org/gitaly/merge_requests/496

v0.61.0

- Add rdoc to gitaly-ruby's Gemfile
  https://gitlab.com/gitlab-org/gitaly/merge_requests/487
- Limit the number of concurrent process spawns
  https://gitlab.com/gitlab-org/gitaly/merge_requests/492
- Update vendored gitlab_git to 858edadf781c0cc54b15832239c19fca378518ad
  https://gitlab.com/gitlab-org/gitaly/merge_requests/493
- Eagerly close logrus writer pipes
  https://gitlab.com/gitlab-org/gitaly/merge_requests/489
- Panic if a command has no Done() channel
  https://gitlab.com/gitlab-org/gitaly/merge_requests/485
- Update vendored gitlab_git to 31fa9313991881258b4697cb507cfc8ab205b7dc
  https://gitlab.com/gitlab-org/gitaly/merge_requests/486

v0.60.0

- Implement FindMergeBase RPC
  https://gitlab.com/gitlab-org/gitaly/merge_requests/477
- Update vendored gitlab_git to 359b65beac43e009b715c2db048e06b6f96b0ee8
  https://gitlab.com/gitlab-org/gitaly/merge_requests/481

v0.59.0

- Restart gitaly-ruby when it uses too much memory
  https://gitlab.com/gitlab-org/gitaly/merge_requests/465

v0.58.0

- Implement RepostoryService::Fsck
  https://gitlab.com/gitlab-org/gitaly/merge_requests/475
- Increase default gitaly-ruby connection timeout to 40s
  https://gitlab.com/gitlab-org/gitaly/merge_requests/476
- Update vendored gitlab_git to f3a3bd50eafdcfcaeea21d6cfa0b8bbae7720fec
  https://gitlab.com/gitlab-org/gitaly/merge_requests/478

v0.57.0

- Implement UserRevert RPC
  https://gitlab.com/gitlab-org/gitaly/merge_requests/471
- Fix commit message encoding and support alternates in CatFile
  https://gitlab.com/gitlab-org/gitaly/merge_requests/469
- Raise an exception when Git::Env.all is called
  https://gitlab.com/gitlab-org/gitaly/merge_requests/474
- Update vendored gitlab_git to c594659fea15c6dd17b
  https://gitlab.com/gitlab-org/gitaly/merge_requests/473
- More logging in housekeeping
  https://gitlab.com/gitlab-org/gitaly/merge_requests/435

v0.56.0

- Implement UserCherryPick RPC
  https://gitlab.com/gitlab-org/gitaly/merge_requests/457
- Use grpc-go 1.8.0
  https://gitlab.com/gitlab-org/gitaly/merge_requests/466
- Fix a panic in ListFiles RPC when git process is killed abruptly
  https://gitlab.com/gitlab-org/gitaly/merge_requests/460
- Implement CommitService::FilterShasWithSignatures
  https://gitlab.com/gitlab-org/gitaly/merge_requests/461
- Implement CommitService::ListCommitsByOid
  https://gitlab.com/gitlab-org/gitaly/merge_requests/438

v0.55.0

- Include pprof debug access in the Prometheus listener
  https://gitlab.com/gitlab-org/gitaly/merge_requests/442
- Run gitaly-ruby in the same directory as gitaly
  https://gitlab.com/gitlab-org/gitaly/merge_requests/458

v0.54.0

- Implement RefService.DeleteRefs
  https://gitlab.com/gitlab-org/gitaly/merge_requests/453
- Use --deployment flag for bundler and force `bundle install` on `make assemble`
  https://gitlab.com/gitlab-org/gitaly/merge_requests/448
- Update License as requested in: gitlab-com/organization#146
- Implement RepositoryService::FetchSourceBranch
  https://gitlab.com/gitlab-org/gitaly/merge_requests/434

v0.53.0

- Update vendored gitlab_git to f7537ce03a29b
  https://gitlab.com/gitlab-org/gitaly/merge_requests/449
- Update vendored gitlab_git to 6f045671e665e42c7
  https://gitlab.com/gitlab-org/gitaly/merge_requests/446
- Implement WikiGetPageVersions RPC
  https://gitlab.com/gitlab-org/gitaly/merge_requests/430

v0.52.1

- Include pprof debug access in the Prometheus listener
  https://gitlab.com/gitlab-org/gitaly/merge_requests/442

v0.52.0

- Implement WikiUpdatePage RPC
  https://gitlab.com/gitlab-org/gitaly/merge_requests/422

v0.51.0

- Implement OperationService.UserFFMerge
  https://gitlab.com/gitlab-org/gitaly/merge_requests/426
- Implement WikiFindFile RPC
  https://gitlab.com/gitlab-org/gitaly/merge_requests/425
- Implement WikiDeletePage RPC
  https://gitlab.com/gitlab-org/gitaly/merge_requests/414
- Implement WikiFindPage RPC
  https://gitlab.com/gitlab-org/gitaly/merge_requests/419
- Update gitlab_git to b3ba3996e0bd329eaa574ff53c69673efaca6eef and set
  `GL_USERNAME` env variable for hook excecution
  https://gitlab.com/gitlab-org/gitaly/merge_requests/423
- Enable logging in client-streamed and bidi GRPC requests
  https://gitlab.com/gitlab-org/gitaly/merge_requests/429

v0.50.0

- Pass repo git alternate dirs to gitaly-ruby
  https://gitlab.com/gitlab-org/gitaly/merge_requests/421
- Remove old temporary files from repositories after GC
  https://gitlab.com/gitlab-org/gitaly/merge_requests/411

v0.49.0

- Use sentry fingerprinting to group exceptions
  https://gitlab.com/gitlab-org/gitaly/merge_requests/417
- Use gitlab_git c23c09366db610c1
  https://gitlab.com/gitlab-org/gitaly/merge_requests/415

v0.48.0

- Implement WikiWritePage RPC
  https://gitlab.com/gitlab-org/gitaly/merge_requests/410

v0.47.0

- Pass full BranchUpdate result on successful merge
  https://gitlab.com/gitlab-org/gitaly/merge_requests/406
- Deprecate implementation of RepositoryService.Exists
  https://gitlab.com/gitlab-org/gitaly/merge_requests/408
- Use gitaly-proto 0.42.0
  https://gitlab.com/gitlab-org/gitaly/merge_requests/407


v0.46.0

- Add a Rails logger to ruby-git
  https://gitlab.com/gitlab-org/gitaly/merge_requests/405
- Add `git version` to `gitaly_build_info` metrics
  https://gitlab.com/gitlab-org/gitaly/merge_requests/400
- Use relative paths for git object dir attributes
  https://gitlab.com/gitlab-org/gitaly/merge_requests/393

v0.45.1

- Implement OperationService::UserMergeBranch
  https://gitlab.com/gitlab-org/gitaly/merge_requests/394
- Add client feature logging and metrics
  https://gitlab.com/gitlab-org/gitaly/merge_requests/392
- Implement RepositoryService.HasLocalBranches RPC
  https://gitlab.com/gitlab-org/gitaly/merge_requests/397
- Fix Commit Subject parsing in rubyserver
  https://gitlab.com/gitlab-org/gitaly/merge_requests/388

v0.45.0

Skipped. We cut and pushed the wrong tag.

v0.44.0

- Update gitlab_git to 4a0f720a502ac02423
  https://gitlab.com/gitlab-org/gitaly/merge_requests/389
- Fix incorrect parsing of diff chunks starting with ++ or --
  https://gitlab.com/gitlab-org/gitaly/merge_requests/385
- Implement Raw{Diff,Patch} RPCs
  https://gitlab.com/gitlab-org/gitaly/merge_requests/381

v0.43.0

- Pass details of Gitaly-Ruby's Ruby exceptions back to
  callers in the request trailers
  https://gitlab.com/gitlab-org/gitaly/merge_requests/358
- Allow individual endpoints to be rate-limited per-repository
  https://gitlab.com/gitlab-org/gitaly/merge_requests/376
- Implement OperationService.UserDeleteBranch RPC
  https://gitlab.com/gitlab-org/gitaly/merge_requests/377
- Fix path bug in CommitService::FindCommits
  https://gitlab.com/gitlab-org/gitaly/merge_requests/364
- Fail harder during startup, fix version string
  https://gitlab.com/gitlab-org/gitaly/merge_requests/379
- Implement RepositoryService.GetArchive RPC
  https://gitlab.com/gitlab-org/gitaly/merge_requests/370
- Add `gitaly-ssh` command
  https://gitlab.com/gitlab-org/gitaly/merge_requests/368

v0.42.0

- Implement UserCreateTag RPC
  https://gitlab.com/gitlab-org/gitaly/merge_requests/374
- Return pre-receive errors in UserDeleteTag response
  https://gitlab.com/gitlab-org/gitaly/merge_requests/378
- Check if we don't overwrite a namespace moved to gitaly
  https://gitlab.com/gitlab-org/gitaly/merge_requests/375

v0.41.0

- Wait for monitor goroutine to return during supervisor shutdown
  https://gitlab.com/gitlab-org/gitaly/merge_requests/341
- Use grpc 1.6.0 and update all the things
  https://gitlab.com/gitlab-org/gitaly/merge_requests/354
- Update vendored gitlab_git to 4c6c105909ea610eac7
  https://gitlab.com/gitlab-org/gitaly/merge_requests/360
- Implement UserDeleteTag RPC
  https://gitlab.com/gitlab-org/gitaly/merge_requests/366
- Implement RepositoryService::CreateRepository
  https://gitlab.com/gitlab-org/gitaly/merge_requests/361
- Fix path bug for gitlab-shell. gitlab-shell path is now required
  https://gitlab.com/gitlab-org/gitaly/merge_requests/365
- Remove support for legacy services not ending in 'Service'
  https://gitlab.com/gitlab-org/gitaly/merge_requests/363
- Implement RepositoryService.UserCreateBranch
  https://gitlab.com/gitlab-org/gitaly/merge_requests/344
- Make gitaly-ruby config mandatory
  https://gitlab.com/gitlab-org/gitaly/merge_requests/373

v0.40.0
- Use context cancellation instead of command.Close
  https://gitlab.com/gitlab-org/gitaly/merge_requests/332
- Fix LastCommitForPath handling of tree root
  https://gitlab.com/gitlab-org/gitaly/merge_requests/350
- Don't use 'bundle show' to find Linguist
  https://gitlab.com/gitlab-org/gitaly/merge_requests/339
- Fix diff parsing when the last 10 bytes of a stream contain newlines
  https://gitlab.com/gitlab-org/gitaly/merge_requests/348
- Consume diff binary notice as a patch
  https://gitlab.com/gitlab-org/gitaly/merge_requests/349
- Handle git dates larger than golang's and protobuf's limits
  https://gitlab.com/gitlab-org/gitaly/merge_requests/353

v0.39.0
- Reimplement FindAllTags RPC in Ruby
  https://gitlab.com/gitlab-org/gitaly/merge_requests/334
- Re-use gitaly-ruby client connection
  https://gitlab.com/gitlab-org/gitaly/merge_requests/330
- Fix encoding-bug in GitalyServer#gitaly_commit_from_rugged
  https://gitlab.com/gitlab-org/gitaly/merge_requests/337

v0.38.0

- Update vendor/gitlab_git to b58c4f436abaf646703bdd80f266fa4c0bab2dd2
  https://gitlab.com/gitlab-org/gitaly/merge_requests/324
- Add missing cmd.Close in log.GetCommit
  https://gitlab.com/gitlab-org/gitaly/merge_requests/326
- Populate `flat_path` field of `TreeEntry`s
  https://gitlab.com/gitlab-org/gitaly/merge_requests/328

v0.37.0

- Implement FindBranch RPC
  https://gitlab.com/gitlab-org/gitaly/merge_requests/315

v0.36.0

- Terminate commands when their context cancels
  https://gitlab.com/gitlab-org/gitaly/merge_requests/318
- Implement {Create,Delete}Branch RPCs
  https://gitlab.com/gitlab-org/gitaly/merge_requests/311
- Use git-linguist to implement CommitLanguages
  https://gitlab.com/gitlab-org/gitaly/merge_requests/316

v0.35.0

- Implement CommitService.CommitStats
  https://gitlab.com/gitlab-org/gitaly/merge_requests/312
- Use bufio.Reader instead of bufio.Scanner for lines.Send
  https://gitlab.com/gitlab-org/gitaly/merge_requests/303
- Restore support for custom environment variables
  https://gitlab.com/gitlab-org/gitaly/merge_requests/319

v0.34.0

- Export environment variables for git debugging
  https://gitlab.com/gitlab-org/gitaly/merge_requests/306
- Fix bugs in RepositoryService.FetchRemote
  https://gitlab.com/gitlab-org/gitaly/merge_requests/300
- Respawn gitaly-ruby when it crashes
  https://gitlab.com/gitlab-org/gitaly/merge_requests/293
- Use a fixed order when auto-loading Ruby files
  https://gitlab.com/gitlab-org/gitaly/merge_requests/302
- Add signal handler for ruby socket cleanup on shutdown
  https://gitlab.com/gitlab-org/gitaly/merge_requests/304
- Use grpc 1.4.5 in gitaly-ruby
  https://gitlab.com/gitlab-org/gitaly/merge_requests/308
- Monitor gitaly-ruby RSS via Prometheus
  https://gitlab.com/gitlab-org/gitaly/merge_requests/310

v0.33.0

- Implement DiffService.CommitPatch RPC
  https://gitlab.com/gitlab-org/gitaly/merge_requests/279
- Use 'bundle config' for gitaly-ruby in source production installations
  https://gitlab.com/gitlab-org/gitaly/merge_requests/298

v0.32.0

- RefService::RefExists endpoint
  https://gitlab.com/gitlab-org/gitaly/merge_requests/275

v0.31.0

- Implement CommitService.FindCommits
  https://gitlab.com/gitlab-org/gitaly/merge_requests/266
- Log spawned process metrics
  https://gitlab.com/gitlab-org/gitaly/merge_requests/284
- Implement RepositoryService.ApplyGitattributes RPC
  https://gitlab.com/gitlab-org/gitaly/merge_requests/278
- Implement RepositoryService.FetchRemote RPC
  https://gitlab.com/gitlab-org/gitaly/merge_requests/276

v0.30.0

- Add a middleware for handling Git object dir attributes
  https://gitlab.com/gitlab-org/gitaly/merge_requests/273

v0.29.0

- Use BUNDLE_PATH instead of --path for gitaly-ruby
  https://gitlab.com/gitlab-org/gitaly/merge_requests/271
- Add GitLab-Shell Path to config
  https://gitlab.com/gitlab-org/gitaly/merge_requests/267
- Don't count on PID 1 to be the reaper
  https://gitlab.com/gitlab-org/gitaly/merge_requests/270
- Log top level project group for easier analysis
  https://gitlab.com/gitlab-org/gitaly/merge_requests/272

v0.28.0

- Increase gitaly-ruby connection timeout to 20s
  https://gitlab.com/gitlab-org/gitaly/merge_requests/265
- Implement RepositorySize RPC
  https://gitlab.com/gitlab-org/gitaly/merge_requests/262
- Implement CommitsByMessage RPC
  https://gitlab.com/gitlab-org/gitaly/merge_requests/263

v0.27.0

- Support `git -c` options in SSH upload-pack
  https://gitlab.com/gitlab-org/gitaly/merge_requests/242
- Add storage dir existence check to repo lookup
  https://gitlab.com/gitlab-org/gitaly/merge_requests/259
- Implement RawBlame RPC
  https://gitlab.com/gitlab-org/gitaly/merge_requests/257
- Implement LastCommitForPath RPC
  https://gitlab.com/gitlab-org/gitaly/merge_requests/260
- Deprecate Exists RPC in favor of RepositoryExists
  https://gitlab.com/gitlab-org/gitaly/merge_requests/260
- Install gems into vendor/bundle
  https://gitlab.com/gitlab-org/gitaly/merge_requests/264

v0.26.0

- Implement CommitService.CommitLanguages, add gitaly-ruby
  https://gitlab.com/gitlab-org/gitaly/merge_requests/210
- Extend CountCommits RPC to support before/after/path arguments
  https://gitlab.com/gitlab-org/gitaly/merge_requests/252
- Fix a bug in FindAllTags parsing lightweight tags
  https://gitlab.com/gitlab-org/gitaly/merge_requests/256

v0.25.0

- Implement FindAllTags RPC
  https://gitlab.com/gitlab-org/gitaly/merge_requests/246

v0.24.1

- Return an empty array on field `ParentIds` of `GitCommit`s if it has none
  https://gitlab.com/gitlab-org/gitaly/merge_requests/237

v0.24.0

- Consume stdout during repack/gc
  https://gitlab.com/gitlab-org/gitaly/merge_requests/249
- Implement RefService.FindAllBranches RPC
  https://gitlab.com/gitlab-org/gitaly/merge_requests/239

v0.23.0

- Version without Build Time
  https://gitlab.com/gitlab-org/gitaly/merge_requests/231
- Implement CommitService.ListFiles
  https://gitlab.com/gitlab-org/gitaly/merge_requests/205
- Change the build process from copying to using symlinks
  https://gitlab.com/gitlab-org/gitaly/merge_requests/230
- Implement CommitService.FindCommit
  https://gitlab.com/gitlab-org/gitaly/merge_requests/217
- Register RepositoryService
  https://gitlab.com/gitlab-org/gitaly/merge_requests/233
- Correctly handle a non-tree path on CommitService.TreeEntries
  https://gitlab.com/gitlab-org/gitaly/merge_requests/234

v0.22.0

- Various build file improvements
  https://gitlab.com/gitlab-org/gitaly/merge_requests/229
- Implement FindAllCommits RPC
  https://gitlab.com/gitlab-org/gitaly/merge_requests/226
- Send full repository path instead of filename on field `path` of TreeEntry
  https://gitlab.com/gitlab-org/gitaly/merge_requests/232

v0.21.2

- Config: do not start Gitaly without at least one storage
  https://gitlab.com/gitlab-org/gitaly/merge_requests/227
- Implement CommitService.GarbageCollect/Repack{Incremental,Full}
  https://gitlab.com/gitlab-org/gitaly/merge_requests/218

v0.21.1

- Make sure stdout.Read has enough bytes buffered to read from
  https://gitlab.com/gitlab-org/gitaly/merge_requests/224

v0.21.0

- Send an empty response for TreeEntry instead of nil
  https://gitlab.com/gitlab-org/gitaly/merge_requests/223

v0.20.0

- Implement commit diff limiting logic
  https://gitlab.com/gitlab-org/gitaly/merge_requests/211
- Increase message size to 5 KB for Diff service
  https://gitlab.com/gitlab-org/gitaly/merge_requests/221

v0.19.0

- Send parent ids and raw body on CommitService.CommitsBetween
  https://gitlab.com/gitlab-org/gitaly/merge_requests/216
- Streamio chunk size optimizations
  https://gitlab.com/gitlab-org/gitaly/merge_requests/206
- Implement CommitService.GetTreeEntries
  https://gitlab.com/gitlab-org/gitaly/merge_requests/208

v0.18.0

- Add config to specify a git binary path
  https://gitlab.com/gitlab-org/gitaly/merge_requests/177
- CommitService.CommitsBetween fixes: Invert commits order, populates commit
  message bodies, reject suspicious revisions
  https://gitlab.com/gitlab-org/gitaly/merge_requests/204

v0.17.0

- Rename auth 'unenforced' to 'transitioning'
  https://gitlab.com/gitlab-org/gitaly/merge_requests/209
- Also check for "refs" folder for repo existence
  https://gitlab.com/gitlab-org/gitaly/merge_requests/207

v0.16.0

- Implement BlobService.GetBlob
  https://gitlab.com/gitlab-org/gitaly/merge_requests/202

v0.15.0

- Ensure that sub-processes inherit TZ environment variable
  https://gitlab.com/gitlab-org/gitaly/merge_requests/201
- Implement CommitService::CommitsBetween
  https://gitlab.com/gitlab-org/gitaly/merge_requests/197
- Implement CountCommits RPC
  https://gitlab.com/gitlab-org/gitaly/merge_requests/203

v0.14.0

- Added integration test for SSH, and a client package
  https://gitlab.com/gitlab-org/gitaly/merge_requests/178/
- Override gRPC code to Canceled/DeadlineExceeded on requests with
  canceled contexts
  https://gitlab.com/gitlab-org/gitaly/merge_requests/199
- Add RepositoryExists Implementation
  https://gitlab.com/gitlab-org/gitaly/merge_requests/200

v0.13.0

- Added usage and version flags to the command line interface
  https://gitlab.com/gitlab-org/gitaly/merge_requests/193
- Optional token authentication
  https://gitlab.com/gitlab-org/gitaly/merge_requests/191

v0.12.0

- Stop using deprecated field `path` in Repository messages
  https://gitlab.com/gitlab-org/gitaly/merge_requests/179
- Implement TreeEntry RPC
  https://gitlab.com/gitlab-org/gitaly/merge_requests/187

v0.11.2

Skipping 0.11.1 intentionally, we messed up the tag.

- Add context to structured logging messages
  https://gitlab.com/gitlab-org/gitaly/merge_requests/184
- Fix incorrect dependency in Makefile
  https://gitlab.com/gitlab-org/gitaly/merge_requests/189

v0.11.0

- FindDefaultBranchName: decorate error
  https://gitlab.com/gitlab-org/gitaly/merge_requests/148
- Hide chatty logs behind GITALY_DEBUG=1. Log access times.
  https://gitlab.com/gitlab-org/gitaly/merge_requests/149
- Count accepted gRPC connections
  https://gitlab.com/gitlab-org/gitaly/merge_requests/151
- Disallow directory traversal in repository paths for security
  https://gitlab.com/gitlab-org/gitaly/merge_requests/152
- FindDefaultBranchName: Handle repos with non-existing HEAD
  https://gitlab.com/gitlab-org/gitaly/merge_requests/164
- Add support for structured logging via logrus
  https://gitlab.com/gitlab-org/gitaly/merge_requests/163
- Add support for exposing the Gitaly build information via Prometheus
  https://gitlab.com/gitlab-org/gitaly/merge_requests/168
- Set GL_PROTOCOL during SmartHTTP.PostReceivePack
  https://gitlab.com/gitlab-org/gitaly/merge_requests/169
- Handle server side errors from shallow clone
  https://gitlab.com/gitlab-org/gitaly/merge_requests/173
- Ensure that grpc server log messages are sent to logrus
  https://gitlab.com/gitlab-org/gitaly/merge_requests/174
- Add support for GRPC Latency Histograms in Prometheus
  https://gitlab.com/gitlab-org/gitaly/merge_requests/172
- Add support for Sentry exception reporting
  https://gitlab.com/gitlab-org/gitaly/merge_requests/171
- CommitDiff: Send chunks of patches over messages
  https://gitlab.com/gitlab-org/gitaly/merge_requests/170
- Upgrade gRPC and its dependencies
  https://gitlab.com/gitlab-org/gitaly/merge_requests/180

v0.10.0

- CommitDiff: Parse a typechange diff correctly
  https://gitlab.com/gitlab-org/gitaly/merge_requests/136
- CommitDiff: Implement CommitDelta RPC
  https://gitlab.com/gitlab-org/gitaly/merge_requests/139
- PostReceivePack: Set GL_REPOSITORY env variable when provided in request
  https://gitlab.com/gitlab-org/gitaly/merge_requests/137
- Add SSHUpload/ReceivePack Implementation
  https://gitlab.com/gitlab-org/gitaly/merge_requests/132

v0.9.0

- Add support ignoring whitespace diffs in CommitDiff
  https://gitlab.com/gitlab-org/gitaly/merge_requests/126
- Add support for path filtering in CommitDiff
  https://gitlab.com/gitlab-org/gitaly/merge_requests/126

v0.8.0

- Don't error on invalid ref in CommitIsAncestor
  https://gitlab.com/gitlab-org/gitaly/merge_requests/129
- Don't error on invalid commit in FindRefName
  https://gitlab.com/gitlab-org/gitaly/merge_requests/122
- Return 'Not Found' gRPC code when repository is not found
  https://gitlab.com/gitlab-org/gitaly/merge_requests/120

v0.7.0

- Use storage configuration data from config.toml, if possible, when
  resolving repository paths.
  https://gitlab.com/gitlab-org/gitaly/merge_requests/119
- Add CHANGELOG.md<|MERGE_RESOLUTION|>--- conflicted
+++ resolved
@@ -2,17 +2,14 @@
 
 UNRELEASED
 
-<<<<<<< HEAD
 - Fix WikiFindPage when the page has invalidly-encoded content
   https://gitlab.com/gitlab-org/gitaly/merge_requests/712
-=======
 - Add danger container to the Gitaly project
   https://gitlab.com/gitlab-org/gitaly/merge_requests/711
 - Remove ruby concurrency limiter
   https://gitlab.com/gitlab-org/gitaly/merge_requests/708
 - Drop support for Golang 1.8
   https://gitlab.com/gitlab-org/gitaly/merge_requests/715
->>>>>>> 0f780492
 - Introduce src-d/go-git as dependency
   https://gitlab.com/gitlab-org/gitaly/merge_requests/709
 
