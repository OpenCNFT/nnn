# Gitaly changelog

UNRELEASED

<<<<<<< HEAD
- Add 'large request' test case to ListCommitsByOid
  https://gitlab.com/gitlab-org/gitaly/merge_requests/703
=======
- Vendor gitlab_git at gitlab-org/gitlab-ce@3fcb9c115d776feb
  https://gitlab.com/gitlab-org/gitaly/merge_requests/702
>>>>>>> c2b89b6d
- Limit concurrent gitaly-ruby requests from the client side
  https://gitlab.com/gitlab-org/gitaly/merge_requests/695
- Allow configuration of the log level in `config.toml`
  https://gitlab.com/gitlab-org/gitaly/merge_requests/696
- Copy Gitlab::Git::Repository#exists? implementation for internal method calls
  https://gitlab.com/gitlab-org/gitaly/merge_requests/693
- Upgrade Licensee gem to match the CE gem
  https://gitlab.com/gitlab-org/gitaly/merge_requests/693
- Vendor gitlab_git at 8b41c40674273d6ee
  https://gitlab.com/gitlab-org/gitaly/merge_requests/684
- Make wiki commit fields backwards compatible
  https://gitlab.com/gitlab-org/gitaly/merge_requests/685
- Catch CommitErrors while rebasing
  https://gitlab.com/gitlab-org/gitaly/merge_requests/680

v0.97.0

- Use gitaly-proto 0.97.0
  https://gitlab.com/gitlab-org/gitaly/merge_requests/683
- Make gitaly-ruby's grpc server log at level WARN
  https://gitlab.com/gitlab-org/gitaly/merge_requests/681
- Add health checks for gitaly-ruby
  https://gitlab.com/gitlab-org/gitaly/merge_requests/678
- Add config option to point to languages.json
  https://gitlab.com/gitlab-org/gitaly/merge_requests/652

v0.96.1

- Vendor gitlab_git at 7e3bb679a92156304
  https://gitlab.com/gitlab-org/gitaly/merge_requests/669
- Make it a fatal error if gitaly-ruby can't start
  https://gitlab.com/gitlab-org/gitaly/merge_requests/667
- Tag log entries with repo.GlRepository
  https://gitlab.com/gitlab-org/gitaly/merge_requests/663
- Add {Get,CreateRepositoryFrom}Snapshot RPCs
  https://gitlab.com/gitlab-org/gitaly/merge_requests/644

v0.96.0

Skipped. We cut and pushed the wrong tag.

v0.95.0
- Fix fragile checksum test
  https://gitlab.com/gitlab-org/gitaly/merge_requests/661
- Use rugged 0.27.0
  https://gitlab.com/gitlab-org/gitaly/merge_requests/660

v0.94.0

- Send gitaly-ruby exceptions to their own DSN
  https://gitlab.com/gitlab-org/gitaly/merge_requests/656
- Run Go test suite with '-race' in CI
  https://gitlab.com/gitlab-org/gitaly/merge_requests/654
- Ignore more grpc codes in sentry
  https://gitlab.com/gitlab-org/gitaly/merge_requests/655
- Implement Get{Tag,Commit}Messages RPCs
  https://gitlab.com/gitlab-org/gitaly/merge_requests/646
- Fix directory permission walker for Go 1.10
  https://gitlab.com/gitlab-org/gitaly/merge_requests/650

v0.93.0

- Fix concurrency limit handler stream interceptor
  https://gitlab.com/gitlab-org/gitaly/merge_requests/640
- Vendor gitlab_git at 9b76d8512a5491202e5a953
  https://gitlab.com/gitlab-org/gitaly/merge_requests/647
- Add handling for large commit and tag messages
  https://gitlab.com/gitlab-org/gitaly/merge_requests/635
- Update gitaly-proto to v0.91.0
  https://gitlab.com/gitlab-org/gitaly/merge_requests/643

v0.92.0

- Server Implementation GetInfoAttributes
  https://gitlab.com/gitlab-org/gitaly/merge_requests/641
- Fix encoding error in ListConflictFiles
  https://gitlab.com/gitlab-org/gitaly/merge_requests/639
- Add catfile convenience methods
  https://gitlab.com/gitlab-org/gitaly/merge_requests/638
- Server implementation FindRemoteRepository
  https://gitlab.com/gitlab-org/gitaly/merge_requests/636
- Log process PID in 'spawn complete' entry
  https://gitlab.com/gitlab-org/gitaly/merge_requests/637
- Vendor gitlab_git at 79aa00321063da
  https://gitlab.com/gitlab-org/gitaly/merge_requests/633

v0.91.0

- Rewrite RepositoryService.HasLocalBranches in Go
  https://gitlab.com/gitlab-org/gitaly/merge_requests/629
- Rewrite RepositoryService.MergeBase in Go
  https://gitlab.com/gitlab-org/gitaly/merge_requests/632
- Encode OperationsService errors in UTF-8 before sending them
  https://gitlab.com/gitlab-org/gitaly/merge_requests/627
- Add param logging in NamespaceService RPCs
  https://gitlab.com/gitlab-org/gitaly/merge_requests/626
- Sanitize URLs before sending gitaly-ruby exceptions to Sentry
  https://gitlab.com/gitlab-org/gitaly/merge_requests/625

v0.90.0

- Implement SSHService.SSHUploadArchive RPC
  https://gitlab.com/gitlab-org/gitaly/merge_requests/621
- Sanitize URLs before logging them
  https://gitlab.com/gitlab-org/gitaly/merge_requests/624
- Clean stale worktrees before performing garbage collection
  https://gitlab.com/gitlab-org/gitaly/merge_requests/622

v0.89.0

- Report original exceptions to Sentry instead of wrapped ones by the exception bridge
  https://gitlab.com/gitlab-org/gitaly/merge_requests/623
- Upgrade grpc gem to 1.10.0
  https://gitlab.com/gitlab-org/gitaly/merge_requests/620
- Fix FetchRemote throwing "Host key verification failed"
  https://gitlab.com/gitlab-org/gitaly/merge_requests/617
- Use only 1 gitaly-ruby process in test
  https://gitlab.com/gitlab-org/gitaly/merge_requests/615
- Bump github-linguist to 5.3.3
  https://gitlab.com/gitlab-org/gitaly/merge_requests/613

v0.88.0

- Add support for all field to {Find,Count}Commits RPCs
  https://gitlab.com/gitlab-org/gitaly/merge_requests/611
- Vendor gitlab_git at de454de9b10f
  https://gitlab.com/gitlab-org/gitaly/merge_requests/611

v0.87.0

- Implement GetCommitSignatures RPC
  https://gitlab.com/gitlab-org/gitaly/merge_requests/609

v0.86.0

- Implement BlobService.GetAllLfsPointers
  https://gitlab.com/gitlab-org/gitaly/merge_requests/562
- Implement BlobService.GetNewLfsPointers
  https://gitlab.com/gitlab-org/gitaly/merge_requests/562
- Use gitaly-proto v0.86.0
  https://gitlab.com/gitlab-org/gitaly/merge_requests/606

v0.85.0

- Implement recursive tree entries fetching
  https://gitlab.com/gitlab-org/gitaly/merge_requests/600

v0.84.0

- Send gitaly-ruby exceptions to Sentry
  https://gitlab.com/gitlab-org/gitaly/merge_requests/598
- Detect License type for repositories
  https://gitlab.com/gitlab-org/gitaly/merge_requests/601

v0.83.0

- Delete old lock files before performing Garbage Collection
  https://gitlab.com/gitlab-org/gitaly/merge_requests/587

v0.82.0

- Implement RepositoryService.IsSquashInProgress RPC
  https://gitlab.com/gitlab-org/gitaly/merge_requests/593
- Added test to prevent wiki page duplication
  https://gitlab.com/gitlab-org/gitaly/merge_requests/539
- Fixed bug in wiki_find_page method
  https://gitlab.com/gitlab-org/gitaly/merge_requests/590

v0.81.0

- Vendor gitlab_git at 7095c2bf4064911
  https://gitlab.com/gitlab-org/gitaly/merge_requests/591
- Vendor gitlab_git at 9483cbab26ad239
  https://gitlab.com/gitlab-org/gitaly/merge_requests/588

v0.80.0

- Lock protobuf to 3.5.1
  https://gitlab.com/gitlab-org/gitaly/merge_requests/589

v0.79.0

- Update the activesupport gem
  https://gitlab.com/gitlab-org/gitaly/merge_requests/584
- Update the grpc gem to 1.8.7
  https://gitlab.com/gitlab-org/gitaly/merge_requests/585
- Implement GetBlobs RPC
  https://gitlab.com/gitlab-org/gitaly/merge_requests/582
- Check info split size in catfile parser
  https://gitlab.com/gitlab-org/gitaly/merge_requests/583

v0.78.0

- Vendor gitlab_git at 498d32363aa61d679ff749b
  https://gitlab.com/gitlab-org/gitaly/merge_requests/579
- Convert inputs to UTF-8 before passing them to Gollum
  https://gitlab.com/gitlab-org/gitaly/merge_requests/575
- Implement OperationService.UserSquash RPC
  https://gitlab.com/gitlab-org/gitaly/merge_requests/548
- Update recommended and minimum git versions to 2.14.3 and 2.9.0 respectively
  https://gitlab.com/gitlab-org/gitaly/merge_requests/548
- Handle binary commit messages better
  https://gitlab.com/gitlab-org/gitaly/merge_requests/577
- Vendor gitlab_git at a03ea19332736c36ecb9
  https://gitlab.com/gitlab-org/gitaly/merge_requests/574

v0.77.0

- Implement RepositoryService.WriteConfig RPC
  https://gitlab.com/gitlab-org/gitaly/merge_requests/554

v0.76.0

- Add support for PreReceiveError in UserMergeBranch
  https://gitlab.com/gitlab-org/gitaly/merge_requests/573
- Add support for Refs field in DeleteRefs RPC
  https://gitlab.com/gitlab-org/gitaly/merge_requests/565
- Wait between ruby worker removal from pool and graceful shutdown
  https://gitlab.com/gitlab-org/gitaly/merge_requests/567
- Register the ServerService
  https://gitlab.com/gitlab-org/gitaly/merge_requests/572
- Vendor gitlab_git at f8dd398a21b19cb7d56
  https://gitlab.com/gitlab-org/gitaly/merge_requests/571
- Vendor gitlab_git at 4376be84ce18cde22febc50
  https://gitlab.com/gitlab-org/gitaly/merge_requests/570

v0.75.0

- Implement WikiGetFormattedData RPC
  https://gitlab.com/gitlab-org/gitaly/merge_requests/564
- Implement ServerVersion and ServerGitVersion
  https://gitlab.com/gitlab-org/gitaly/merge_requests/561
- Vendor Gitlab::Git @ f9b946c1c9756533fd95c8735803d7b54d6dd204
  https://gitlab.com/gitlab-org/gitaly/merge_requests/563
- ListBranchNamesContainingCommit server implementation
  https://gitlab.com/gitlab-org/gitaly/merge_requests/537
- ListTagNamesContainingCommit server implementation
  https://gitlab.com/gitlab-org/gitaly/merge_requests/537

v0.74.0

- Implement CreateRepositoryFromBundle RPC
  https://gitlab.com/gitlab-org/gitaly/merge_requests/557
- Use gitaly-proto v0.77.0
  https://gitlab.com/gitlab-org/gitaly/merge_requests/556
- Automatically remove tempdir when context is over
  https://gitlab.com/gitlab-org/gitaly/merge_requests/555
- Add automatic tempdir cleaner
  https://gitlab.com/gitlab-org/gitaly/merge_requests/540

v0.73.0

- Implement CreateBundle RPC
  https://gitlab.com/gitlab-org/gitaly/merge_requests/546

v0.72.0

- Implement RemoteService.UpdateRemoteMirror RPC
  https://gitlab.com/gitlab-org/gitaly/merge_requests/544
- Implement OperationService.UserCommitFiles RPC
  https://gitlab.com/gitlab-org/gitaly/merge_requests/516
- Use grpc-go 1.9.1
  https://gitlab.com/gitlab-org/gitaly/merge_requests/547

v0.71.0

- Implement GetLfsPointers RPC
  https://gitlab.com/gitlab-org/gitaly/merge_requests/543
- Add tempdir package
  https://gitlab.com/gitlab-org/gitaly/merge_requests/538
- Fix validation for Repositoryservice::WriteRef
  https://gitlab.com/gitlab-org/gitaly/merge_requests/542

v0.70.0

- Handle non-existent commits in ExtractCommitSignature
  https://gitlab.com/gitlab-org/gitaly/merge_requests/535
- Implement RepositoryService::WriteRef
  https://gitlab.com/gitlab-org/gitaly/merge_requests/526

v0.69.0

- Fix handling of paths ending with slashes in TreeEntry
  https://gitlab.com/gitlab-org/gitaly/merge_requests/532
- Implement CreateRepositoryFromURL RPC
  https://gitlab.com/gitlab-org/gitaly/merge_requests/529

v0.68.0

- Check repo existence before passing to gitaly-ruby
  https://gitlab.com/gitlab-org/gitaly/merge_requests/528
- Implement ExtractCommitSignature RPC
  https://gitlab.com/gitlab-org/gitaly/merge_requests/521
- Update Gitlab::Git vendoring to b10ea6e386a025759aca5e9ef0d23931e77d1012
  https://gitlab.com/gitlab-org/gitaly/merge_requests/525
- Use gitlay-proto 0.71.0
  https://gitlab.com/gitlab-org/gitaly/merge_requests/524
- Fix pagination bug in GetWikiPageVersions
  https://gitlab.com/gitlab-org/gitaly/merge_requests/524
- Use gitaly-proto 0.70.0
  https://gitlab.com/gitlab-org/gitaly/merge_requests/522

v0.67.0

- Implement UserRebase RPC
  https://gitlab.com/gitlab-org/gitaly/merge_requests/511
- Implement IsRebaseInProgress RPC
  https://gitlab.com/gitlab-org/gitaly/merge_requests/519
- Update to gitaly-proto v0.67.0
  https://gitlab.com/gitlab-org/gitaly/merge_requests/520
- Fix an error in merged all branches logic
  https://gitlab.com/gitlab-org/gitaly/merge_requests/517
- Allow RemoteService.AddRemote to receive several mirror_refmaps
  https://gitlab.com/gitlab-org/gitaly/merge_requests/513
- Update vendored gitlab_git to 33cea50976
  https://gitlab.com/gitlab-org/gitaly/merge_requests/518
- Update vendored gitlab_git to bce886b776a
  https://gitlab.com/gitlab-org/gitaly/merge_requests/515
- Update vendored gitlab_git to 6eeb69fc9a2
  https://gitlab.com/gitlab-org/gitaly/merge_requests/514
- Add support for MergedBranches in FindAllBranches RPC
  https://gitlab.com/gitlab-org/gitaly/merge_requests/510

v0.66.0

- Implement RemoteService.FetchInternalRemote RPC
  https://gitlab.com/gitlab-org/gitaly/merge_requests/508

v0.65.0

- Add support for MaxCount in CountCommits RPC
  https://gitlab.com/gitlab-org/gitaly/merge_requests/507
- Implement CreateFork RPC
  https://gitlab.com/gitlab-org/gitaly/merge_requests/497

v0.64.0

- Update vendored gitlab_git to b98c69470f52185117fcdb5e28096826b32363ca
  https://gitlab.com/gitlab-org/gitaly/merge_requests/506

v0.63.0

- Handle failed merge when branch gets updated
  https://gitlab.com/gitlab-org/gitaly/merge_requests/505

v0.62.0

- Implement ConflictsService.ResolveConflicts RPC
  https://gitlab.com/gitlab-org/gitaly/merge_requests/470
- Implement ConflictsService.ListConflictFiles RPC
  https://gitlab.com/gitlab-org/gitaly/merge_requests/470
- Implement RemoteService.RemoveRemote RPC
  https://gitlab.com/gitlab-org/gitaly/merge_requests/490
- Implement RemoteService.AddRemote RPC
  https://gitlab.com/gitlab-org/gitaly/merge_requests/490

v0.61.1

- gitaly-ruby shutdown improvements
  https://gitlab.com/gitlab-org/gitaly/merge_requests/500
- Use go 1.9
  https://gitlab.com/gitlab-org/gitaly/merge_requests/496

v0.61.0

- Add rdoc to gitaly-ruby's Gemfile
  https://gitlab.com/gitlab-org/gitaly/merge_requests/487
- Limit the number of concurrent process spawns
  https://gitlab.com/gitlab-org/gitaly/merge_requests/492
- Update vendored gitlab_git to 858edadf781c0cc54b15832239c19fca378518ad
  https://gitlab.com/gitlab-org/gitaly/merge_requests/493
- Eagerly close logrus writer pipes
  https://gitlab.com/gitlab-org/gitaly/merge_requests/489
- Panic if a command has no Done() channel
  https://gitlab.com/gitlab-org/gitaly/merge_requests/485
- Update vendored gitlab_git to 31fa9313991881258b4697cb507cfc8ab205b7dc
  https://gitlab.com/gitlab-org/gitaly/merge_requests/486

v0.60.0

- Implement FindMergeBase RPC
  https://gitlab.com/gitlab-org/gitaly/merge_requests/477
- Update vendored gitlab_git to 359b65beac43e009b715c2db048e06b6f96b0ee8
  https://gitlab.com/gitlab-org/gitaly/merge_requests/481

v0.59.0

- Restart gitaly-ruby when it uses too much memory
  https://gitlab.com/gitlab-org/gitaly/merge_requests/465

v0.58.0

- Implement RepostoryService::Fsck
  https://gitlab.com/gitlab-org/gitaly/merge_requests/475
- Increase default gitaly-ruby connection timeout to 40s
  https://gitlab.com/gitlab-org/gitaly/merge_requests/476
- Update vendored gitlab_git to f3a3bd50eafdcfcaeea21d6cfa0b8bbae7720fec
  https://gitlab.com/gitlab-org/gitaly/merge_requests/478

v0.57.0

- Implement UserRevert RPC
  https://gitlab.com/gitlab-org/gitaly/merge_requests/471
- Fix commit message encoding and support alternates in CatFile
  https://gitlab.com/gitlab-org/gitaly/merge_requests/469
- Raise an exception when Git::Env.all is called
  https://gitlab.com/gitlab-org/gitaly/merge_requests/474
- Update vendored gitlab_git to c594659fea15c6dd17b
  https://gitlab.com/gitlab-org/gitaly/merge_requests/473
- More logging in housekeeping
  https://gitlab.com/gitlab-org/gitaly/merge_requests/435

v0.56.0

- Implement UserCherryPick RPC
  https://gitlab.com/gitlab-org/gitaly/merge_requests/457
- Use grpc-go 1.8.0
  https://gitlab.com/gitlab-org/gitaly/merge_requests/466
- Fix a panic in ListFiles RPC when git process is killed abruptly
  https://gitlab.com/gitlab-org/gitaly/merge_requests/460
- Implement CommitService::FilterShasWithSignatures
  https://gitlab.com/gitlab-org/gitaly/merge_requests/461
- Implement CommitService::ListCommitsByOid
  https://gitlab.com/gitlab-org/gitaly/merge_requests/438

v0.55.0

- Include pprof debug access in the Prometheus listener
  https://gitlab.com/gitlab-org/gitaly/merge_requests/442
- Run gitaly-ruby in the same directory as gitaly
  https://gitlab.com/gitlab-org/gitaly/merge_requests/458

v0.54.0

- Implement RefService.DeleteRefs
  https://gitlab.com/gitlab-org/gitaly/merge_requests/453
- Use --deployment flag for bundler and force `bundle install` on `make assemble`
  https://gitlab.com/gitlab-org/gitaly/merge_requests/448
- Update License as requested in: gitlab-com/organization#146
- Implement RepositoryService::FetchSourceBranch
  https://gitlab.com/gitlab-org/gitaly/merge_requests/434

v0.53.0

- Update vendored gitlab_git to f7537ce03a29b
  https://gitlab.com/gitlab-org/gitaly/merge_requests/449
- Update vendored gitlab_git to 6f045671e665e42c7
  https://gitlab.com/gitlab-org/gitaly/merge_requests/446
- Implement WikiGetPageVersions RPC
  https://gitlab.com/gitlab-org/gitaly/merge_requests/430

v0.52.1

- Include pprof debug access in the Prometheus listener
  https://gitlab.com/gitlab-org/gitaly/merge_requests/442

v0.52.0

- Implement WikiUpdatePage RPC
  https://gitlab.com/gitlab-org/gitaly/merge_requests/422

v0.51.0

- Implement OperationService.UserFFMerge
  https://gitlab.com/gitlab-org/gitaly/merge_requests/426
- Implement WikiFindFile RPC
  https://gitlab.com/gitlab-org/gitaly/merge_requests/425
- Implement WikiDeletePage RPC
  https://gitlab.com/gitlab-org/gitaly/merge_requests/414
- Implement WikiFindPage RPC
  https://gitlab.com/gitlab-org/gitaly/merge_requests/419
- Update gitlab_git to b3ba3996e0bd329eaa574ff53c69673efaca6eef and set
  `GL_USERNAME` env variable for hook excecution
  https://gitlab.com/gitlab-org/gitaly/merge_requests/423
- Enable logging in client-streamed and bidi GRPC requests
  https://gitlab.com/gitlab-org/gitaly/merge_requests/429

v0.50.0

- Pass repo git alternate dirs to gitaly-ruby
  https://gitlab.com/gitlab-org/gitaly/merge_requests/421
- Remove old temporary files from repositories after GC
  https://gitlab.com/gitlab-org/gitaly/merge_requests/411

v0.49.0

- Use sentry fingerprinting to group exceptions
  https://gitlab.com/gitlab-org/gitaly/merge_requests/417
- Use gitlab_git c23c09366db610c1
  https://gitlab.com/gitlab-org/gitaly/merge_requests/415

v0.48.0

- Implement WikiWritePage RPC
  https://gitlab.com/gitlab-org/gitaly/merge_requests/410

v0.47.0

- Pass full BranchUpdate result on successful merge
  https://gitlab.com/gitlab-org/gitaly/merge_requests/406
- Deprecate implementation of RepositoryService.Exists
  https://gitlab.com/gitlab-org/gitaly/merge_requests/408
- Use gitaly-proto 0.42.0
  https://gitlab.com/gitlab-org/gitaly/merge_requests/407


v0.46.0

- Add a Rails logger to ruby-git
  https://gitlab.com/gitlab-org/gitaly/merge_requests/405
- Add `git version` to `gitaly_build_info` metrics
  https://gitlab.com/gitlab-org/gitaly/merge_requests/400
- Use relative paths for git object dir attributes
  https://gitlab.com/gitlab-org/gitaly/merge_requests/393

v0.45.1

- Implement OperationService::UserMergeBranch
  https://gitlab.com/gitlab-org/gitaly/merge_requests/394
- Add client feature logging and metrics
  https://gitlab.com/gitlab-org/gitaly/merge_requests/392
- Implement RepositoryService.HasLocalBranches RPC
  https://gitlab.com/gitlab-org/gitaly/merge_requests/397
- Fix Commit Subject parsing in rubyserver
  https://gitlab.com/gitlab-org/gitaly/merge_requests/388

v0.45.0

Skipped. We cut and pushed the wrong tag.

v0.44.0

- Update gitlab_git to 4a0f720a502ac02423
  https://gitlab.com/gitlab-org/gitaly/merge_requests/389
- Fix incorrect parsing of diff chunks starting with ++ or --
  https://gitlab.com/gitlab-org/gitaly/merge_requests/385
- Implement Raw{Diff,Patch} RPCs
  https://gitlab.com/gitlab-org/gitaly/merge_requests/381

v0.43.0

- Pass details of Gitaly-Ruby's Ruby exceptions back to
  callers in the request trailers
  https://gitlab.com/gitlab-org/gitaly/merge_requests/358
- Allow individual endpoints to be rate-limited per-repository
  https://gitlab.com/gitlab-org/gitaly/merge_requests/376
- Implement OperationService.UserDeleteBranch RPC
  https://gitlab.com/gitlab-org/gitaly/merge_requests/377
- Fix path bug in CommitService::FindCommits
  https://gitlab.com/gitlab-org/gitaly/merge_requests/364
- Fail harder during startup, fix version string
  https://gitlab.com/gitlab-org/gitaly/merge_requests/379
- Implement RepositoryService.GetArchive RPC
  https://gitlab.com/gitlab-org/gitaly/merge_requests/370
- Add `gitaly-ssh` command
  https://gitlab.com/gitlab-org/gitaly/merge_requests/368

v0.42.0

- Implement UserCreateTag RPC
  https://gitlab.com/gitlab-org/gitaly/merge_requests/374
- Return pre-receive errors in UserDeleteTag response
  https://gitlab.com/gitlab-org/gitaly/merge_requests/378
- Check if we don't overwrite a namespace moved to gitaly
  https://gitlab.com/gitlab-org/gitaly/merge_requests/375

v0.41.0

- Wait for monitor goroutine to return during supervisor shutdown
  https://gitlab.com/gitlab-org/gitaly/merge_requests/341
- Use grpc 1.6.0 and update all the things
  https://gitlab.com/gitlab-org/gitaly/merge_requests/354
- Update vendored gitlab_git to 4c6c105909ea610eac7
  https://gitlab.com/gitlab-org/gitaly/merge_requests/360
- Implement UserDeleteTag RPC
  https://gitlab.com/gitlab-org/gitaly/merge_requests/366
- Implement RepositoryService::CreateRepository
  https://gitlab.com/gitlab-org/gitaly/merge_requests/361
- Fix path bug for gitlab-shell. gitlab-shell path is now required
  https://gitlab.com/gitlab-org/gitaly/merge_requests/365
- Remove support for legacy services not ending in 'Service'
  https://gitlab.com/gitlab-org/gitaly/merge_requests/363
- Implement RepositoryService.UserCreateBranch
  https://gitlab.com/gitlab-org/gitaly/merge_requests/344
- Make gitaly-ruby config mandatory
  https://gitlab.com/gitlab-org/gitaly/merge_requests/373

v0.40.0
- Use context cancellation instead of command.Close
  https://gitlab.com/gitlab-org/gitaly/merge_requests/332
- Fix LastCommitForPath handling of tree root
  https://gitlab.com/gitlab-org/gitaly/merge_requests/350
- Don't use 'bundle show' to find Linguist
  https://gitlab.com/gitlab-org/gitaly/merge_requests/339
- Fix diff parsing when the last 10 bytes of a stream contain newlines
  https://gitlab.com/gitlab-org/gitaly/merge_requests/348
- Consume diff binary notice as a patch
  https://gitlab.com/gitlab-org/gitaly/merge_requests/349
- Handle git dates larger than golang's and protobuf's limits
  https://gitlab.com/gitlab-org/gitaly/merge_requests/353

v0.39.0
- Reimplement FindAllTags RPC in Ruby
  https://gitlab.com/gitlab-org/gitaly/merge_requests/334
- Re-use gitaly-ruby client connection
  https://gitlab.com/gitlab-org/gitaly/merge_requests/330
- Fix encoding-bug in GitalyServer#gitaly_commit_from_rugged
  https://gitlab.com/gitlab-org/gitaly/merge_requests/337

v0.38.0

- Update vendor/gitlab_git to b58c4f436abaf646703bdd80f266fa4c0bab2dd2
  https://gitlab.com/gitlab-org/gitaly/merge_requests/324
- Add missing cmd.Close in log.GetCommit
  https://gitlab.com/gitlab-org/gitaly/merge_requests/326
- Populate `flat_path` field of `TreeEntry`s
  https://gitlab.com/gitlab-org/gitaly/merge_requests/328

v0.37.0

- Implement FindBranch RPC
  https://gitlab.com/gitlab-org/gitaly/merge_requests/315

v0.36.0

- Terminate commands when their context cancels
  https://gitlab.com/gitlab-org/gitaly/merge_requests/318
- Implement {Create,Delete}Branch RPCs
  https://gitlab.com/gitlab-org/gitaly/merge_requests/311
- Use git-linguist to implement CommitLanguages
  https://gitlab.com/gitlab-org/gitaly/merge_requests/316

v0.35.0

- Implement CommitService.CommitStats
  https://gitlab.com/gitlab-org/gitaly/merge_requests/312
- Use bufio.Reader instead of bufio.Scanner for lines.Send
  https://gitlab.com/gitlab-org/gitaly/merge_requests/303
- Restore support for custom environment variables
  https://gitlab.com/gitlab-org/gitaly/merge_requests/319

v0.34.0

- Export environment variables for git debugging
  https://gitlab.com/gitlab-org/gitaly/merge_requests/306
- Fix bugs in RepositoryService.FetchRemote
  https://gitlab.com/gitlab-org/gitaly/merge_requests/300
- Respawn gitaly-ruby when it crashes
  https://gitlab.com/gitlab-org/gitaly/merge_requests/293
- Use a fixed order when auto-loading Ruby files
  https://gitlab.com/gitlab-org/gitaly/merge_requests/302
- Add signal handler for ruby socket cleanup on shutdown
  https://gitlab.com/gitlab-org/gitaly/merge_requests/304
- Use grpc 1.4.5 in gitaly-ruby
  https://gitlab.com/gitlab-org/gitaly/merge_requests/308
- Monitor gitaly-ruby RSS via Prometheus
  https://gitlab.com/gitlab-org/gitaly/merge_requests/310

v0.33.0

- Implement DiffService.CommitPatch RPC
  https://gitlab.com/gitlab-org/gitaly/merge_requests/279
- Use 'bundle config' for gitaly-ruby in source production installations
  https://gitlab.com/gitlab-org/gitaly/merge_requests/298

v0.32.0

- RefService::RefExists endpoint
  https://gitlab.com/gitlab-org/gitaly/merge_requests/275

v0.31.0

- Implement CommitService.FindCommits
  https://gitlab.com/gitlab-org/gitaly/merge_requests/266
- Log spawned process metrics
  https://gitlab.com/gitlab-org/gitaly/merge_requests/284
- Implement RepositoryService.ApplyGitattributes RPC
  https://gitlab.com/gitlab-org/gitaly/merge_requests/278
- Implement RepositoryService.FetchRemote RPC
  https://gitlab.com/gitlab-org/gitaly/merge_requests/276

v0.30.0

- Add a middleware for handling Git object dir attributes
  https://gitlab.com/gitlab-org/gitaly/merge_requests/273

v0.29.0

- Use BUNDLE_PATH instead of --path for gitaly-ruby
  https://gitlab.com/gitlab-org/gitaly/merge_requests/271
- Add GitLab-Shell Path to config
  https://gitlab.com/gitlab-org/gitaly/merge_requests/267
- Don't count on PID 1 to be the reaper
  https://gitlab.com/gitlab-org/gitaly/merge_requests/270
- Log top level project group for easier analysis
  https://gitlab.com/gitlab-org/gitaly/merge_requests/272

v0.28.0

- Increase gitaly-ruby connection timeout to 20s
  https://gitlab.com/gitlab-org/gitaly/merge_requests/265
- Implement RepositorySize RPC
  https://gitlab.com/gitlab-org/gitaly/merge_requests/262
- Implement CommitsByMessage RPC
  https://gitlab.com/gitlab-org/gitaly/merge_requests/263

v0.27.0

- Support `git -c` options in SSH upload-pack
  https://gitlab.com/gitlab-org/gitaly/merge_requests/242
- Add storage dir existence check to repo lookup
  https://gitlab.com/gitlab-org/gitaly/merge_requests/259
- Implement RawBlame RPC
  https://gitlab.com/gitlab-org/gitaly/merge_requests/257
- Implement LastCommitForPath RPC
  https://gitlab.com/gitlab-org/gitaly/merge_requests/260
- Deprecate Exists RPC in favor of RepositoryExists
  https://gitlab.com/gitlab-org/gitaly/merge_requests/260
- Install gems into vendor/bundle
  https://gitlab.com/gitlab-org/gitaly/merge_requests/264

v0.26.0

- Implement CommitService.CommitLanguages, add gitaly-ruby
  https://gitlab.com/gitlab-org/gitaly/merge_requests/210
- Extend CountCommits RPC to support before/after/path arguments
  https://gitlab.com/gitlab-org/gitaly/merge_requests/252
- Fix a bug in FindAllTags parsing lightweight tags
  https://gitlab.com/gitlab-org/gitaly/merge_requests/256

v0.25.0

- Implement FindAllTags RPC
  https://gitlab.com/gitlab-org/gitaly/merge_requests/246

v0.24.1

- Return an empty array on field `ParentIds` of `GitCommit`s if it has none
  https://gitlab.com/gitlab-org/gitaly/merge_requests/237

v0.24.0

- Consume stdout during repack/gc
  https://gitlab.com/gitlab-org/gitaly/merge_requests/249
- Implement RefService.FindAllBranches RPC
  https://gitlab.com/gitlab-org/gitaly/merge_requests/239

v0.23.0

- Version without Build Time
  https://gitlab.com/gitlab-org/gitaly/merge_requests/231
- Implement CommitService.ListFiles
  https://gitlab.com/gitlab-org/gitaly/merge_requests/205
- Change the build process from copying to using symlinks
  https://gitlab.com/gitlab-org/gitaly/merge_requests/230
- Implement CommitService.FindCommit
  https://gitlab.com/gitlab-org/gitaly/merge_requests/217
- Register RepositoryService
  https://gitlab.com/gitlab-org/gitaly/merge_requests/233
- Correctly handle a non-tree path on CommitService.TreeEntries
  https://gitlab.com/gitlab-org/gitaly/merge_requests/234

v0.22.0

- Various build file improvements
  https://gitlab.com/gitlab-org/gitaly/merge_requests/229
- Implement FindAllCommits RPC
  https://gitlab.com/gitlab-org/gitaly/merge_requests/226
- Send full repository path instead of filename on field `path` of TreeEntry
  https://gitlab.com/gitlab-org/gitaly/merge_requests/232

v0.21.2

- Config: do not start Gitaly without at least one storage
  https://gitlab.com/gitlab-org/gitaly/merge_requests/227
- Implement CommitService.GarbageCollect/Repack{Incremental,Full}
  https://gitlab.com/gitlab-org/gitaly/merge_requests/218

v0.21.1

- Make sure stdout.Read has enough bytes buffered to read from
  https://gitlab.com/gitlab-org/gitaly/merge_requests/224

v0.21.0

- Send an empty response for TreeEntry instead of nil
  https://gitlab.com/gitlab-org/gitaly/merge_requests/223

v0.20.0

- Implement commit diff limiting logic
  https://gitlab.com/gitlab-org/gitaly/merge_requests/211
- Increase message size to 5 KB for Diff service
  https://gitlab.com/gitlab-org/gitaly/merge_requests/221

v0.19.0

- Send parent ids and raw body on CommitService.CommitsBetween
  https://gitlab.com/gitlab-org/gitaly/merge_requests/216
- Streamio chunk size optimizations
  https://gitlab.com/gitlab-org/gitaly/merge_requests/206
- Implement CommitService.GetTreeEntries
  https://gitlab.com/gitlab-org/gitaly/merge_requests/208

v0.18.0

- Add config to specify a git binary path
  https://gitlab.com/gitlab-org/gitaly/merge_requests/177
- CommitService.CommitsBetween fixes: Invert commits order, populates commit
  message bodies, reject suspicious revisions
  https://gitlab.com/gitlab-org/gitaly/merge_requests/204

v0.17.0

- Rename auth 'unenforced' to 'transitioning'
  https://gitlab.com/gitlab-org/gitaly/merge_requests/209
- Also check for "refs" folder for repo existence
  https://gitlab.com/gitlab-org/gitaly/merge_requests/207

v0.16.0

- Implement BlobService.GetBlob
  https://gitlab.com/gitlab-org/gitaly/merge_requests/202

v0.15.0

- Ensure that sub-processes inherit TZ environment variable
  https://gitlab.com/gitlab-org/gitaly/merge_requests/201
- Implement CommitService::CommitsBetween
  https://gitlab.com/gitlab-org/gitaly/merge_requests/197
- Implement CountCommits RPC
  https://gitlab.com/gitlab-org/gitaly/merge_requests/203

v0.14.0

- Added integration test for SSH, and a client package
  https://gitlab.com/gitlab-org/gitaly/merge_requests/178/
- Override gRPC code to Canceled/DeadlineExceeded on requests with
  canceled contexts
  https://gitlab.com/gitlab-org/gitaly/merge_requests/199
- Add RepositoryExists Implementation
  https://gitlab.com/gitlab-org/gitaly/merge_requests/200

v0.13.0

- Added usage and version flags to the command line interface
  https://gitlab.com/gitlab-org/gitaly/merge_requests/193
- Optional token authentication
  https://gitlab.com/gitlab-org/gitaly/merge_requests/191

v0.12.0

- Stop using deprecated field `path` in Repository messages
  https://gitlab.com/gitlab-org/gitaly/merge_requests/179
- Implement TreeEntry RPC
  https://gitlab.com/gitlab-org/gitaly/merge_requests/187

v0.11.2

Skipping 0.11.1 intentionally, we messed up the tag.

- Add context to structured logging messages
  https://gitlab.com/gitlab-org/gitaly/merge_requests/184
- Fix incorrect dependency in Makefile
  https://gitlab.com/gitlab-org/gitaly/merge_requests/189

v0.11.0

- FindDefaultBranchName: decorate error
  https://gitlab.com/gitlab-org/gitaly/merge_requests/148
- Hide chatty logs behind GITALY_DEBUG=1. Log access times.
  https://gitlab.com/gitlab-org/gitaly/merge_requests/149
- Count accepted gRPC connections
  https://gitlab.com/gitlab-org/gitaly/merge_requests/151
- Disallow directory traversal in repository paths for security
  https://gitlab.com/gitlab-org/gitaly/merge_requests/152
- FindDefaultBranchName: Handle repos with non-existing HEAD
  https://gitlab.com/gitlab-org/gitaly/merge_requests/164
- Add support for structured logging via logrus
  https://gitlab.com/gitlab-org/gitaly/merge_requests/163
- Add support for exposing the Gitaly build information via Prometheus
  https://gitlab.com/gitlab-org/gitaly/merge_requests/168
- Set GL_PROTOCOL during SmartHTTP.PostReceivePack
  https://gitlab.com/gitlab-org/gitaly/merge_requests/169
- Handle server side errors from shallow clone
  https://gitlab.com/gitlab-org/gitaly/merge_requests/173
- Ensure that grpc server log messages are sent to logrus
  https://gitlab.com/gitlab-org/gitaly/merge_requests/174
- Add support for GRPC Latency Histograms in Prometheus
  https://gitlab.com/gitlab-org/gitaly/merge_requests/172
- Add support for Sentry exception reporting
  https://gitlab.com/gitlab-org/gitaly/merge_requests/171
- CommitDiff: Send chunks of patches over messages
  https://gitlab.com/gitlab-org/gitaly/merge_requests/170
- Upgrade gRPC and its dependencies
  https://gitlab.com/gitlab-org/gitaly/merge_requests/180

v0.10.0

- CommitDiff: Parse a typechange diff correctly
  https://gitlab.com/gitlab-org/gitaly/merge_requests/136
- CommitDiff: Implement CommitDelta RPC
  https://gitlab.com/gitlab-org/gitaly/merge_requests/139
- PostReceivePack: Set GL_REPOSITORY env variable when provided in request
  https://gitlab.com/gitlab-org/gitaly/merge_requests/137
- Add SSHUpload/ReceivePack Implementation
  https://gitlab.com/gitlab-org/gitaly/merge_requests/132

v0.9.0

- Add support ignoring whitespace diffs in CommitDiff
  https://gitlab.com/gitlab-org/gitaly/merge_requests/126
- Add support for path filtering in CommitDiff
  https://gitlab.com/gitlab-org/gitaly/merge_requests/126

v0.8.0

- Don't error on invalid ref in CommitIsAncestor
  https://gitlab.com/gitlab-org/gitaly/merge_requests/129
- Don't error on invalid commit in FindRefName
  https://gitlab.com/gitlab-org/gitaly/merge_requests/122
- Return 'Not Found' gRPC code when repository is not found
  https://gitlab.com/gitlab-org/gitaly/merge_requests/120

v0.7.0

- Use storage configuration data from config.toml, if possible, when
  resolving repository paths.
  https://gitlab.com/gitlab-org/gitaly/merge_requests/119
- Add CHANGELOG.md<|MERGE_RESOLUTION|>--- conflicted
+++ resolved
@@ -2,13 +2,10 @@
 
 UNRELEASED
 
-<<<<<<< HEAD
 - Add 'large request' test case to ListCommitsByOid
   https://gitlab.com/gitlab-org/gitaly/merge_requests/703
-=======
 - Vendor gitlab_git at gitlab-org/gitlab-ce@3fcb9c115d776feb
   https://gitlab.com/gitlab-org/gitaly/merge_requests/702
->>>>>>> c2b89b6d
 - Limit concurrent gitaly-ruby requests from the client side
   https://gitlab.com/gitlab-org/gitaly/merge_requests/695
 - Allow configuration of the log level in `config.toml`
