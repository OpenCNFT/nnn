# Gitaly changelog

UNRELEASED

<<<<<<< HEAD
- Upgrade Licensee gem to match the CE gem
  https://gitlab.com/gitlab-org/gitaly/merge_requests/693
=======
- Vendor gitlab_git at 8b41c40674273d6ee
  https://gitlab.com/gitlab-org/gitaly/merge_requests/684
>>>>>>> 3e5228e0
- Make wiki commit fields backwards compatible
  https://gitlab.com/gitlab-org/gitaly/merge_requests/685
- Catch CommitErrors while rebasing
  https://gitlab.com/gitlab-org/gitaly/merge_requests/680

v0.97.0

- Use gitaly-proto 0.97.0
  https://gitlab.com/gitlab-org/gitaly/merge_requests/683
- Make gitaly-ruby's grpc server log at level WARN
  https://gitlab.com/gitlab-org/gitaly/merge_requests/681
- Add health checks for gitaly-ruby
  https://gitlab.com/gitlab-org/gitaly/merge_requests/678
- Add config option to point to languages.json
  https://gitlab.com/gitlab-org/gitaly/merge_requests/652

v0.96.1

- Vendor gitlab_git at 7e3bb679a92156304
  https://gitlab.com/gitlab-org/gitaly/merge_requests/669
- Make it a fatal error if gitaly-ruby can't start
  https://gitlab.com/gitlab-org/gitaly/merge_requests/667
- Tag log entries with repo.GlRepository
  https://gitlab.com/gitlab-org/gitaly/merge_requests/663
- Add {Get,CreateRepositoryFrom}Snapshot RPCs
  https://gitlab.com/gitlab-org/gitaly/merge_requests/644

v0.96.0

Skipped. We cut and pushed the wrong tag.

v0.95.0
- Fix fragile checksum test
  https://gitlab.com/gitlab-org/gitaly/merge_requests/661
- Use rugged 0.27.0
  https://gitlab.com/gitlab-org/gitaly/merge_requests/660

v0.94.0

- Send gitaly-ruby exceptions to their own DSN
  https://gitlab.com/gitlab-org/gitaly/merge_requests/656
- Run Go test suite with '-race' in CI
  https://gitlab.com/gitlab-org/gitaly/merge_requests/654
- Ignore more grpc codes in sentry
  https://gitlab.com/gitlab-org/gitaly/merge_requests/655
- Implement Get{Tag,Commit}Messages RPCs
  https://gitlab.com/gitlab-org/gitaly/merge_requests/646
- Fix directory permission walker for Go 1.10
  https://gitlab.com/gitlab-org/gitaly/merge_requests/650

v0.93.0

- Fix concurrency limit handler stream interceptor
  https://gitlab.com/gitlab-org/gitaly/merge_requests/640
- Vendor gitlab_git at 9b76d8512a5491202e5a953
  https://gitlab.com/gitlab-org/gitaly/merge_requests/647
- Add handling for large commit and tag messages
  https://gitlab.com/gitlab-org/gitaly/merge_requests/635
- Update gitaly-proto to v0.91.0
  https://gitlab.com/gitlab-org/gitaly/merge_requests/643

v0.92.0

- Server Implementation GetInfoAttributes
  https://gitlab.com/gitlab-org/gitaly/merge_requests/641
- Fix encoding error in ListConflictFiles
  https://gitlab.com/gitlab-org/gitaly/merge_requests/639
- Add catfile convenience methods
  https://gitlab.com/gitlab-org/gitaly/merge_requests/638
- Server implementation FindRemoteRepository
  https://gitlab.com/gitlab-org/gitaly/merge_requests/636
- Log process PID in 'spawn complete' entry
  https://gitlab.com/gitlab-org/gitaly/merge_requests/637
- Vendor gitlab_git at 79aa00321063da
  https://gitlab.com/gitlab-org/gitaly/merge_requests/633

v0.91.0

- Rewrite RepositoryService.HasLocalBranches in Go
  https://gitlab.com/gitlab-org/gitaly/merge_requests/629
- Rewrite RepositoryService.MergeBase in Go
  https://gitlab.com/gitlab-org/gitaly/merge_requests/632
- Encode OperationsService errors in UTF-8 before sending them
  https://gitlab.com/gitlab-org/gitaly/merge_requests/627
- Add param logging in NamespaceService RPCs
  https://gitlab.com/gitlab-org/gitaly/merge_requests/626
- Sanitize URLs before sending gitaly-ruby exceptions to Sentry
  https://gitlab.com/gitlab-org/gitaly/merge_requests/625

v0.90.0

- Implement SSHService.SSHUploadArchive RPC
  https://gitlab.com/gitlab-org/gitaly/merge_requests/621
- Sanitize URLs before logging them
  https://gitlab.com/gitlab-org/gitaly/merge_requests/624
- Clean stale worktrees before performing garbage collection
  https://gitlab.com/gitlab-org/gitaly/merge_requests/622

v0.89.0

- Report original exceptions to Sentry instead of wrapped ones by the exception bridge
  https://gitlab.com/gitlab-org/gitaly/merge_requests/623
- Upgrade grpc gem to 1.10.0
  https://gitlab.com/gitlab-org/gitaly/merge_requests/620
- Fix FetchRemote throwing "Host key verification failed"
  https://gitlab.com/gitlab-org/gitaly/merge_requests/617
- Use only 1 gitaly-ruby process in test
  https://gitlab.com/gitlab-org/gitaly/merge_requests/615
- Bump github-linguist to 5.3.3
  https://gitlab.com/gitlab-org/gitaly/merge_requests/613

v0.88.0

- Add support for all field to {Find,Count}Commits RPCs
  https://gitlab.com/gitlab-org/gitaly/merge_requests/611
- Vendor gitlab_git at de454de9b10f
  https://gitlab.com/gitlab-org/gitaly/merge_requests/611

v0.87.0

- Implement GetCommitSignatures RPC
  https://gitlab.com/gitlab-org/gitaly/merge_requests/609

v0.86.0

- Implement BlobService.GetAllLfsPointers
  https://gitlab.com/gitlab-org/gitaly/merge_requests/562
- Implement BlobService.GetNewLfsPointers
  https://gitlab.com/gitlab-org/gitaly/merge_requests/562
- Use gitaly-proto v0.86.0
  https://gitlab.com/gitlab-org/gitaly/merge_requests/606

v0.85.0

- Implement recursive tree entries fetching
  https://gitlab.com/gitlab-org/gitaly/merge_requests/600

v0.84.0

- Send gitaly-ruby exceptions to Sentry
  https://gitlab.com/gitlab-org/gitaly/merge_requests/598
- Detect License type for repositories
  https://gitlab.com/gitlab-org/gitaly/merge_requests/601

v0.83.0

- Delete old lock files before performing Garbage Collection
  https://gitlab.com/gitlab-org/gitaly/merge_requests/587

v0.82.0

- Implement RepositoryService.IsSquashInProgress RPC
  https://gitlab.com/gitlab-org/gitaly/merge_requests/593
- Added test to prevent wiki page duplication
  https://gitlab.com/gitlab-org/gitaly/merge_requests/539
- Fixed bug in wiki_find_page method
  https://gitlab.com/gitlab-org/gitaly/merge_requests/590

v0.81.0

- Vendor gitlab_git at 7095c2bf4064911
  https://gitlab.com/gitlab-org/gitaly/merge_requests/591
- Vendor gitlab_git at 9483cbab26ad239
  https://gitlab.com/gitlab-org/gitaly/merge_requests/588

v0.80.0

- Lock protobuf to 3.5.1
  https://gitlab.com/gitlab-org/gitaly/merge_requests/589

v0.79.0

- Update the activesupport gem
  https://gitlab.com/gitlab-org/gitaly/merge_requests/584
- Update the grpc gem to 1.8.7
  https://gitlab.com/gitlab-org/gitaly/merge_requests/585
- Implement GetBlobs RPC
  https://gitlab.com/gitlab-org/gitaly/merge_requests/582
- Check info split size in catfile parser
  https://gitlab.com/gitlab-org/gitaly/merge_requests/583

v0.78.0

- Vendor gitlab_git at 498d32363aa61d679ff749b
  https://gitlab.com/gitlab-org/gitaly/merge_requests/579
- Convert inputs to UTF-8 before passing them to Gollum
  https://gitlab.com/gitlab-org/gitaly/merge_requests/575
- Implement OperationService.UserSquash RPC
  https://gitlab.com/gitlab-org/gitaly/merge_requests/548
- Update recommended and minimum git versions to 2.14.3 and 2.9.0 respectively
  https://gitlab.com/gitlab-org/gitaly/merge_requests/548
- Handle binary commit messages better
  https://gitlab.com/gitlab-org/gitaly/merge_requests/577
- Vendor gitlab_git at a03ea19332736c36ecb9
  https://gitlab.com/gitlab-org/gitaly/merge_requests/574

v0.77.0

- Implement RepositoryService.WriteConfig RPC
  https://gitlab.com/gitlab-org/gitaly/merge_requests/554

v0.76.0

- Add support for PreReceiveError in UserMergeBranch
  https://gitlab.com/gitlab-org/gitaly/merge_requests/573
- Add support for Refs field in DeleteRefs RPC
  https://gitlab.com/gitlab-org/gitaly/merge_requests/565
- Wait between ruby worker removal from pool and graceful shutdown
  https://gitlab.com/gitlab-org/gitaly/merge_requests/567
- Register the ServerService
  https://gitlab.com/gitlab-org/gitaly/merge_requests/572
- Vendor gitlab_git at f8dd398a21b19cb7d56
  https://gitlab.com/gitlab-org/gitaly/merge_requests/571
- Vendor gitlab_git at 4376be84ce18cde22febc50
  https://gitlab.com/gitlab-org/gitaly/merge_requests/570

v0.75.0

- Implement WikiGetFormattedData RPC
  https://gitlab.com/gitlab-org/gitaly/merge_requests/564
- Implement ServerVersion and ServerGitVersion
  https://gitlab.com/gitlab-org/gitaly/merge_requests/561
- Vendor Gitlab::Git @ f9b946c1c9756533fd95c8735803d7b54d6dd204
  https://gitlab.com/gitlab-org/gitaly/merge_requests/563
- ListBranchNamesContainingCommit server implementation
  https://gitlab.com/gitlab-org/gitaly/merge_requests/537
- ListTagNamesContainingCommit server implementation
  https://gitlab.com/gitlab-org/gitaly/merge_requests/537

v0.74.0

- Implement CreateRepositoryFromBundle RPC
  https://gitlab.com/gitlab-org/gitaly/merge_requests/557
- Use gitaly-proto v0.77.0
  https://gitlab.com/gitlab-org/gitaly/merge_requests/556
- Automatically remove tempdir when context is over
  https://gitlab.com/gitlab-org/gitaly/merge_requests/555
- Add automatic tempdir cleaner
  https://gitlab.com/gitlab-org/gitaly/merge_requests/540

v0.73.0

- Implement CreateBundle RPC
  https://gitlab.com/gitlab-org/gitaly/merge_requests/546

v0.72.0

- Implement RemoteService.UpdateRemoteMirror RPC
  https://gitlab.com/gitlab-org/gitaly/merge_requests/544
- Implement OperationService.UserCommitFiles RPC
  https://gitlab.com/gitlab-org/gitaly/merge_requests/516
- Use grpc-go 1.9.1
  https://gitlab.com/gitlab-org/gitaly/merge_requests/547

v0.71.0

- Implement GetLfsPointers RPC
  https://gitlab.com/gitlab-org/gitaly/merge_requests/543
- Add tempdir package
  https://gitlab.com/gitlab-org/gitaly/merge_requests/538
- Fix validation for Repositoryservice::WriteRef
  https://gitlab.com/gitlab-org/gitaly/merge_requests/542

v0.70.0

- Handle non-existent commits in ExtractCommitSignature
  https://gitlab.com/gitlab-org/gitaly/merge_requests/535
- Implement RepositoryService::WriteRef
  https://gitlab.com/gitlab-org/gitaly/merge_requests/526

v0.69.0

- Fix handling of paths ending with slashes in TreeEntry
  https://gitlab.com/gitlab-org/gitaly/merge_requests/532
- Implement CreateRepositoryFromURL RPC
  https://gitlab.com/gitlab-org/gitaly/merge_requests/529

v0.68.0

- Check repo existence before passing to gitaly-ruby
  https://gitlab.com/gitlab-org/gitaly/merge_requests/528
- Implement ExtractCommitSignature RPC
  https://gitlab.com/gitlab-org/gitaly/merge_requests/521
- Update Gitlab::Git vendoring to b10ea6e386a025759aca5e9ef0d23931e77d1012
  https://gitlab.com/gitlab-org/gitaly/merge_requests/525
- Use gitlay-proto 0.71.0
  https://gitlab.com/gitlab-org/gitaly/merge_requests/524
- Fix pagination bug in GetWikiPageVersions
  https://gitlab.com/gitlab-org/gitaly/merge_requests/524
- Use gitaly-proto 0.70.0
  https://gitlab.com/gitlab-org/gitaly/merge_requests/522

v0.67.0

- Implement UserRebase RPC
  https://gitlab.com/gitlab-org/gitaly/merge_requests/511
- Implement IsRebaseInProgress RPC
  https://gitlab.com/gitlab-org/gitaly/merge_requests/519
- Update to gitaly-proto v0.67.0
  https://gitlab.com/gitlab-org/gitaly/merge_requests/520
- Fix an error in merged all branches logic
  https://gitlab.com/gitlab-org/gitaly/merge_requests/517
- Allow RemoteService.AddRemote to receive several mirror_refmaps
  https://gitlab.com/gitlab-org/gitaly/merge_requests/513
- Update vendored gitlab_git to 33cea50976
  https://gitlab.com/gitlab-org/gitaly/merge_requests/518
- Update vendored gitlab_git to bce886b776a
  https://gitlab.com/gitlab-org/gitaly/merge_requests/515
- Update vendored gitlab_git to 6eeb69fc9a2
  https://gitlab.com/gitlab-org/gitaly/merge_requests/514
- Add support for MergedBranches in FindAllBranches RPC
  https://gitlab.com/gitlab-org/gitaly/merge_requests/510

v0.66.0

- Implement RemoteService.FetchInternalRemote RPC
  https://gitlab.com/gitlab-org/gitaly/merge_requests/508

v0.65.0

- Add support for MaxCount in CountCommits RPC
  https://gitlab.com/gitlab-org/gitaly/merge_requests/507
- Implement CreateFork RPC
  https://gitlab.com/gitlab-org/gitaly/merge_requests/497

v0.64.0

- Update vendored gitlab_git to b98c69470f52185117fcdb5e28096826b32363ca
  https://gitlab.com/gitlab-org/gitaly/merge_requests/506

v0.63.0

- Handle failed merge when branch gets updated
  https://gitlab.com/gitlab-org/gitaly/merge_requests/505

v0.62.0

- Implement ConflictsService.ResolveConflicts RPC
  https://gitlab.com/gitlab-org/gitaly/merge_requests/470
- Implement ConflictsService.ListConflictFiles RPC
  https://gitlab.com/gitlab-org/gitaly/merge_requests/470
- Implement RemoteService.RemoveRemote RPC
  https://gitlab.com/gitlab-org/gitaly/merge_requests/490
- Implement RemoteService.AddRemote RPC
  https://gitlab.com/gitlab-org/gitaly/merge_requests/490

v0.61.1

- gitaly-ruby shutdown improvements
  https://gitlab.com/gitlab-org/gitaly/merge_requests/500
- Use go 1.9
  https://gitlab.com/gitlab-org/gitaly/merge_requests/496

v0.61.0

- Add rdoc to gitaly-ruby's Gemfile
  https://gitlab.com/gitlab-org/gitaly/merge_requests/487
- Limit the number of concurrent process spawns
  https://gitlab.com/gitlab-org/gitaly/merge_requests/492
- Update vendored gitlab_git to 858edadf781c0cc54b15832239c19fca378518ad
  https://gitlab.com/gitlab-org/gitaly/merge_requests/493
- Eagerly close logrus writer pipes
  https://gitlab.com/gitlab-org/gitaly/merge_requests/489
- Panic if a command has no Done() channel
  https://gitlab.com/gitlab-org/gitaly/merge_requests/485
- Update vendored gitlab_git to 31fa9313991881258b4697cb507cfc8ab205b7dc
  https://gitlab.com/gitlab-org/gitaly/merge_requests/486

v0.60.0

- Implement FindMergeBase RPC
  https://gitlab.com/gitlab-org/gitaly/merge_requests/477
- Update vendored gitlab_git to 359b65beac43e009b715c2db048e06b6f96b0ee8
  https://gitlab.com/gitlab-org/gitaly/merge_requests/481

v0.59.0

- Restart gitaly-ruby when it uses too much memory
  https://gitlab.com/gitlab-org/gitaly/merge_requests/465

v0.58.0

- Implement RepostoryService::Fsck
  https://gitlab.com/gitlab-org/gitaly/merge_requests/475
- Increase default gitaly-ruby connection timeout to 40s
  https://gitlab.com/gitlab-org/gitaly/merge_requests/476
- Update vendored gitlab_git to f3a3bd50eafdcfcaeea21d6cfa0b8bbae7720fec
  https://gitlab.com/gitlab-org/gitaly/merge_requests/478

v0.57.0

- Implement UserRevert RPC
  https://gitlab.com/gitlab-org/gitaly/merge_requests/471
- Fix commit message encoding and support alternates in CatFile
  https://gitlab.com/gitlab-org/gitaly/merge_requests/469
- Raise an exception when Git::Env.all is called
  https://gitlab.com/gitlab-org/gitaly/merge_requests/474
- Update vendored gitlab_git to c594659fea15c6dd17b
  https://gitlab.com/gitlab-org/gitaly/merge_requests/473
- More logging in housekeeping
  https://gitlab.com/gitlab-org/gitaly/merge_requests/435

v0.56.0

- Implement UserCherryPick RPC
  https://gitlab.com/gitlab-org/gitaly/merge_requests/457
- Use grpc-go 1.8.0
  https://gitlab.com/gitlab-org/gitaly/merge_requests/466
- Fix a panic in ListFiles RPC when git process is killed abruptly
  https://gitlab.com/gitlab-org/gitaly/merge_requests/460
- Implement CommitService::FilterShasWithSignatures
  https://gitlab.com/gitlab-org/gitaly/merge_requests/461
- Implement CommitService::ListCommitsByOid
  https://gitlab.com/gitlab-org/gitaly/merge_requests/438

v0.55.0

- Include pprof debug access in the Prometheus listener
  https://gitlab.com/gitlab-org/gitaly/merge_requests/442
- Run gitaly-ruby in the same directory as gitaly
  https://gitlab.com/gitlab-org/gitaly/merge_requests/458

v0.54.0

- Implement RefService.DeleteRefs
  https://gitlab.com/gitlab-org/gitaly/merge_requests/453
- Use --deployment flag for bundler and force `bundle install` on `make assemble`
  https://gitlab.com/gitlab-org/gitaly/merge_requests/448
- Update License as requested in: gitlab-com/organization#146
- Implement RepositoryService::FetchSourceBranch
  https://gitlab.com/gitlab-org/gitaly/merge_requests/434

v0.53.0

- Update vendored gitlab_git to f7537ce03a29b
  https://gitlab.com/gitlab-org/gitaly/merge_requests/449
- Update vendored gitlab_git to 6f045671e665e42c7
  https://gitlab.com/gitlab-org/gitaly/merge_requests/446
- Implement WikiGetPageVersions RPC
  https://gitlab.com/gitlab-org/gitaly/merge_requests/430

v0.52.1

- Include pprof debug access in the Prometheus listener
  https://gitlab.com/gitlab-org/gitaly/merge_requests/442

v0.52.0

- Implement WikiUpdatePage RPC
  https://gitlab.com/gitlab-org/gitaly/merge_requests/422

v0.51.0

- Implement OperationService.UserFFMerge
  https://gitlab.com/gitlab-org/gitaly/merge_requests/426
- Implement WikiFindFile RPC
  https://gitlab.com/gitlab-org/gitaly/merge_requests/425
- Implement WikiDeletePage RPC
  https://gitlab.com/gitlab-org/gitaly/merge_requests/414
- Implement WikiFindPage RPC
  https://gitlab.com/gitlab-org/gitaly/merge_requests/419
- Update gitlab_git to b3ba3996e0bd329eaa574ff53c69673efaca6eef and set
  `GL_USERNAME` env variable for hook excecution
  https://gitlab.com/gitlab-org/gitaly/merge_requests/423
- Enable logging in client-streamed and bidi GRPC requests
  https://gitlab.com/gitlab-org/gitaly/merge_requests/429

v0.50.0

- Pass repo git alternate dirs to gitaly-ruby
  https://gitlab.com/gitlab-org/gitaly/merge_requests/421
- Remove old temporary files from repositories after GC
  https://gitlab.com/gitlab-org/gitaly/merge_requests/411

v0.49.0

- Use sentry fingerprinting to group exceptions
  https://gitlab.com/gitlab-org/gitaly/merge_requests/417
- Use gitlab_git c23c09366db610c1
  https://gitlab.com/gitlab-org/gitaly/merge_requests/415

v0.48.0

- Implement WikiWritePage RPC
  https://gitlab.com/gitlab-org/gitaly/merge_requests/410

v0.47.0

- Pass full BranchUpdate result on successful merge
  https://gitlab.com/gitlab-org/gitaly/merge_requests/406
- Deprecate implementation of RepositoryService.Exists
  https://gitlab.com/gitlab-org/gitaly/merge_requests/408
- Use gitaly-proto 0.42.0
  https://gitlab.com/gitlab-org/gitaly/merge_requests/407


v0.46.0

- Add a Rails logger to ruby-git
  https://gitlab.com/gitlab-org/gitaly/merge_requests/405
- Add `git version` to `gitaly_build_info` metrics
  https://gitlab.com/gitlab-org/gitaly/merge_requests/400
- Use relative paths for git object dir attributes
  https://gitlab.com/gitlab-org/gitaly/merge_requests/393

v0.45.1

- Implement OperationService::UserMergeBranch
  https://gitlab.com/gitlab-org/gitaly/merge_requests/394
- Add client feature logging and metrics
  https://gitlab.com/gitlab-org/gitaly/merge_requests/392
- Implement RepositoryService.HasLocalBranches RPC
  https://gitlab.com/gitlab-org/gitaly/merge_requests/397
- Fix Commit Subject parsing in rubyserver
  https://gitlab.com/gitlab-org/gitaly/merge_requests/388

v0.45.0

Skipped. We cut and pushed the wrong tag.

v0.44.0

- Update gitlab_git to 4a0f720a502ac02423
  https://gitlab.com/gitlab-org/gitaly/merge_requests/389
- Fix incorrect parsing of diff chunks starting with ++ or --
  https://gitlab.com/gitlab-org/gitaly/merge_requests/385
- Implement Raw{Diff,Patch} RPCs
  https://gitlab.com/gitlab-org/gitaly/merge_requests/381

v0.43.0

- Pass details of Gitaly-Ruby's Ruby exceptions back to
  callers in the request trailers
  https://gitlab.com/gitlab-org/gitaly/merge_requests/358
- Allow individual endpoints to be rate-limited per-repository
  https://gitlab.com/gitlab-org/gitaly/merge_requests/376
- Implement OperationService.UserDeleteBranch RPC
  https://gitlab.com/gitlab-org/gitaly/merge_requests/377
- Fix path bug in CommitService::FindCommits
  https://gitlab.com/gitlab-org/gitaly/merge_requests/364
- Fail harder during startup, fix version string
  https://gitlab.com/gitlab-org/gitaly/merge_requests/379
- Implement RepositoryService.GetArchive RPC
  https://gitlab.com/gitlab-org/gitaly/merge_requests/370
- Add `gitaly-ssh` command
  https://gitlab.com/gitlab-org/gitaly/merge_requests/368

v0.42.0

- Implement UserCreateTag RPC
  https://gitlab.com/gitlab-org/gitaly/merge_requests/374
- Return pre-receive errors in UserDeleteTag response
  https://gitlab.com/gitlab-org/gitaly/merge_requests/378
- Check if we don't overwrite a namespace moved to gitaly
  https://gitlab.com/gitlab-org/gitaly/merge_requests/375

v0.41.0

- Wait for monitor goroutine to return during supervisor shutdown
  https://gitlab.com/gitlab-org/gitaly/merge_requests/341
- Use grpc 1.6.0 and update all the things
  https://gitlab.com/gitlab-org/gitaly/merge_requests/354
- Update vendored gitlab_git to 4c6c105909ea610eac7
  https://gitlab.com/gitlab-org/gitaly/merge_requests/360
- Implement UserDeleteTag RPC
  https://gitlab.com/gitlab-org/gitaly/merge_requests/366
- Implement RepositoryService::CreateRepository
  https://gitlab.com/gitlab-org/gitaly/merge_requests/361
- Fix path bug for gitlab-shell. gitlab-shell path is now required
  https://gitlab.com/gitlab-org/gitaly/merge_requests/365
- Remove support for legacy services not ending in 'Service'
  https://gitlab.com/gitlab-org/gitaly/merge_requests/363
- Implement RepositoryService.UserCreateBranch
  https://gitlab.com/gitlab-org/gitaly/merge_requests/344
- Make gitaly-ruby config mandatory
  https://gitlab.com/gitlab-org/gitaly/merge_requests/373

v0.40.0
- Use context cancellation instead of command.Close
  https://gitlab.com/gitlab-org/gitaly/merge_requests/332
- Fix LastCommitForPath handling of tree root
  https://gitlab.com/gitlab-org/gitaly/merge_requests/350
- Don't use 'bundle show' to find Linguist
  https://gitlab.com/gitlab-org/gitaly/merge_requests/339
- Fix diff parsing when the last 10 bytes of a stream contain newlines
  https://gitlab.com/gitlab-org/gitaly/merge_requests/348
- Consume diff binary notice as a patch
  https://gitlab.com/gitlab-org/gitaly/merge_requests/349
- Handle git dates larger than golang's and protobuf's limits
  https://gitlab.com/gitlab-org/gitaly/merge_requests/353

v0.39.0
- Reimplement FindAllTags RPC in Ruby
  https://gitlab.com/gitlab-org/gitaly/merge_requests/334
- Re-use gitaly-ruby client connection
  https://gitlab.com/gitlab-org/gitaly/merge_requests/330
- Fix encoding-bug in GitalyServer#gitaly_commit_from_rugged
  https://gitlab.com/gitlab-org/gitaly/merge_requests/337

v0.38.0

- Update vendor/gitlab_git to b58c4f436abaf646703bdd80f266fa4c0bab2dd2
  https://gitlab.com/gitlab-org/gitaly/merge_requests/324
- Add missing cmd.Close in log.GetCommit
  https://gitlab.com/gitlab-org/gitaly/merge_requests/326
- Populate `flat_path` field of `TreeEntry`s
  https://gitlab.com/gitlab-org/gitaly/merge_requests/328

v0.37.0

- Implement FindBranch RPC
  https://gitlab.com/gitlab-org/gitaly/merge_requests/315

v0.36.0

- Terminate commands when their context cancels
  https://gitlab.com/gitlab-org/gitaly/merge_requests/318
- Implement {Create,Delete}Branch RPCs
  https://gitlab.com/gitlab-org/gitaly/merge_requests/311
- Use git-linguist to implement CommitLanguages
  https://gitlab.com/gitlab-org/gitaly/merge_requests/316

v0.35.0

- Implement CommitService.CommitStats
  https://gitlab.com/gitlab-org/gitaly/merge_requests/312
- Use bufio.Reader instead of bufio.Scanner for lines.Send
  https://gitlab.com/gitlab-org/gitaly/merge_requests/303
- Restore support for custom environment variables
  https://gitlab.com/gitlab-org/gitaly/merge_requests/319

v0.34.0

- Export environment variables for git debugging
  https://gitlab.com/gitlab-org/gitaly/merge_requests/306
- Fix bugs in RepositoryService.FetchRemote
  https://gitlab.com/gitlab-org/gitaly/merge_requests/300
- Respawn gitaly-ruby when it crashes
  https://gitlab.com/gitlab-org/gitaly/merge_requests/293
- Use a fixed order when auto-loading Ruby files
  https://gitlab.com/gitlab-org/gitaly/merge_requests/302
- Add signal handler for ruby socket cleanup on shutdown
  https://gitlab.com/gitlab-org/gitaly/merge_requests/304
- Use grpc 1.4.5 in gitaly-ruby
  https://gitlab.com/gitlab-org/gitaly/merge_requests/308
- Monitor gitaly-ruby RSS via Prometheus
  https://gitlab.com/gitlab-org/gitaly/merge_requests/310

v0.33.0

- Implement DiffService.CommitPatch RPC
  https://gitlab.com/gitlab-org/gitaly/merge_requests/279
- Use 'bundle config' for gitaly-ruby in source production installations
  https://gitlab.com/gitlab-org/gitaly/merge_requests/298

v0.32.0

- RefService::RefExists endpoint
  https://gitlab.com/gitlab-org/gitaly/merge_requests/275

v0.31.0

- Implement CommitService.FindCommits
  https://gitlab.com/gitlab-org/gitaly/merge_requests/266
- Log spawned process metrics
  https://gitlab.com/gitlab-org/gitaly/merge_requests/284
- Implement RepositoryService.ApplyGitattributes RPC
  https://gitlab.com/gitlab-org/gitaly/merge_requests/278
- Implement RepositoryService.FetchRemote RPC
  https://gitlab.com/gitlab-org/gitaly/merge_requests/276

v0.30.0

- Add a middleware for handling Git object dir attributes
  https://gitlab.com/gitlab-org/gitaly/merge_requests/273

v0.29.0

- Use BUNDLE_PATH instead of --path for gitaly-ruby
  https://gitlab.com/gitlab-org/gitaly/merge_requests/271
- Add GitLab-Shell Path to config
  https://gitlab.com/gitlab-org/gitaly/merge_requests/267
- Don't count on PID 1 to be the reaper
  https://gitlab.com/gitlab-org/gitaly/merge_requests/270
- Log top level project group for easier analysis
  https://gitlab.com/gitlab-org/gitaly/merge_requests/272

v0.28.0

- Increase gitaly-ruby connection timeout to 20s
  https://gitlab.com/gitlab-org/gitaly/merge_requests/265
- Implement RepositorySize RPC
  https://gitlab.com/gitlab-org/gitaly/merge_requests/262
- Implement CommitsByMessage RPC
  https://gitlab.com/gitlab-org/gitaly/merge_requests/263

v0.27.0

- Support `git -c` options in SSH upload-pack
  https://gitlab.com/gitlab-org/gitaly/merge_requests/242
- Add storage dir existence check to repo lookup
  https://gitlab.com/gitlab-org/gitaly/merge_requests/259
- Implement RawBlame RPC
  https://gitlab.com/gitlab-org/gitaly/merge_requests/257
- Implement LastCommitForPath RPC
  https://gitlab.com/gitlab-org/gitaly/merge_requests/260
- Deprecate Exists RPC in favor of RepositoryExists
  https://gitlab.com/gitlab-org/gitaly/merge_requests/260
- Install gems into vendor/bundle
  https://gitlab.com/gitlab-org/gitaly/merge_requests/264

v0.26.0

- Implement CommitService.CommitLanguages, add gitaly-ruby
  https://gitlab.com/gitlab-org/gitaly/merge_requests/210
- Extend CountCommits RPC to support before/after/path arguments
  https://gitlab.com/gitlab-org/gitaly/merge_requests/252
- Fix a bug in FindAllTags parsing lightweight tags
  https://gitlab.com/gitlab-org/gitaly/merge_requests/256

v0.25.0

- Implement FindAllTags RPC
  https://gitlab.com/gitlab-org/gitaly/merge_requests/246

v0.24.1

- Return an empty array on field `ParentIds` of `GitCommit`s if it has none
  https://gitlab.com/gitlab-org/gitaly/merge_requests/237

v0.24.0

- Consume stdout during repack/gc
  https://gitlab.com/gitlab-org/gitaly/merge_requests/249
- Implement RefService.FindAllBranches RPC
  https://gitlab.com/gitlab-org/gitaly/merge_requests/239

v0.23.0

- Version without Build Time
  https://gitlab.com/gitlab-org/gitaly/merge_requests/231
- Implement CommitService.ListFiles
  https://gitlab.com/gitlab-org/gitaly/merge_requests/205
- Change the build process from copying to using symlinks
  https://gitlab.com/gitlab-org/gitaly/merge_requests/230
- Implement CommitService.FindCommit
  https://gitlab.com/gitlab-org/gitaly/merge_requests/217
- Register RepositoryService
  https://gitlab.com/gitlab-org/gitaly/merge_requests/233
- Correctly handle a non-tree path on CommitService.TreeEntries
  https://gitlab.com/gitlab-org/gitaly/merge_requests/234

v0.22.0

- Various build file improvements
  https://gitlab.com/gitlab-org/gitaly/merge_requests/229
- Implement FindAllCommits RPC
  https://gitlab.com/gitlab-org/gitaly/merge_requests/226
- Send full repository path instead of filename on field `path` of TreeEntry
  https://gitlab.com/gitlab-org/gitaly/merge_requests/232

v0.21.2

- Config: do not start Gitaly without at least one storage
  https://gitlab.com/gitlab-org/gitaly/merge_requests/227
- Implement CommitService.GarbageCollect/Repack{Incremental,Full}
  https://gitlab.com/gitlab-org/gitaly/merge_requests/218

v0.21.1

- Make sure stdout.Read has enough bytes buffered to read from
  https://gitlab.com/gitlab-org/gitaly/merge_requests/224

v0.21.0

- Send an empty response for TreeEntry instead of nil
  https://gitlab.com/gitlab-org/gitaly/merge_requests/223

v0.20.0

- Implement commit diff limiting logic
  https://gitlab.com/gitlab-org/gitaly/merge_requests/211
- Increase message size to 5 KB for Diff service
  https://gitlab.com/gitlab-org/gitaly/merge_requests/221

v0.19.0

- Send parent ids and raw body on CommitService.CommitsBetween
  https://gitlab.com/gitlab-org/gitaly/merge_requests/216
- Streamio chunk size optimizations
  https://gitlab.com/gitlab-org/gitaly/merge_requests/206
- Implement CommitService.GetTreeEntries
  https://gitlab.com/gitlab-org/gitaly/merge_requests/208

v0.18.0

- Add config to specify a git binary path
  https://gitlab.com/gitlab-org/gitaly/merge_requests/177
- CommitService.CommitsBetween fixes: Invert commits order, populates commit
  message bodies, reject suspicious revisions
  https://gitlab.com/gitlab-org/gitaly/merge_requests/204

v0.17.0

- Rename auth 'unenforced' to 'transitioning'
  https://gitlab.com/gitlab-org/gitaly/merge_requests/209
- Also check for "refs" folder for repo existence
  https://gitlab.com/gitlab-org/gitaly/merge_requests/207

v0.16.0

- Implement BlobService.GetBlob
  https://gitlab.com/gitlab-org/gitaly/merge_requests/202

v0.15.0

- Ensure that sub-processes inherit TZ environment variable
  https://gitlab.com/gitlab-org/gitaly/merge_requests/201
- Implement CommitService::CommitsBetween
  https://gitlab.com/gitlab-org/gitaly/merge_requests/197
- Implement CountCommits RPC
  https://gitlab.com/gitlab-org/gitaly/merge_requests/203

v0.14.0

- Added integration test for SSH, and a client package
  https://gitlab.com/gitlab-org/gitaly/merge_requests/178/
- Override gRPC code to Canceled/DeadlineExceeded on requests with
  canceled contexts
  https://gitlab.com/gitlab-org/gitaly/merge_requests/199
- Add RepositoryExists Implementation
  https://gitlab.com/gitlab-org/gitaly/merge_requests/200

v0.13.0

- Added usage and version flags to the command line interface
  https://gitlab.com/gitlab-org/gitaly/merge_requests/193
- Optional token authentication
  https://gitlab.com/gitlab-org/gitaly/merge_requests/191

v0.12.0

- Stop using deprecated field `path` in Repository messages
  https://gitlab.com/gitlab-org/gitaly/merge_requests/179
- Implement TreeEntry RPC
  https://gitlab.com/gitlab-org/gitaly/merge_requests/187

v0.11.2

Skipping 0.11.1 intentionally, we messed up the tag.

- Add context to structured logging messages
  https://gitlab.com/gitlab-org/gitaly/merge_requests/184
- Fix incorrect dependency in Makefile
  https://gitlab.com/gitlab-org/gitaly/merge_requests/189

v0.11.0

- FindDefaultBranchName: decorate error
  https://gitlab.com/gitlab-org/gitaly/merge_requests/148
- Hide chatty logs behind GITALY_DEBUG=1. Log access times.
  https://gitlab.com/gitlab-org/gitaly/merge_requests/149
- Count accepted gRPC connections
  https://gitlab.com/gitlab-org/gitaly/merge_requests/151
- Disallow directory traversal in repository paths for security
  https://gitlab.com/gitlab-org/gitaly/merge_requests/152
- FindDefaultBranchName: Handle repos with non-existing HEAD
  https://gitlab.com/gitlab-org/gitaly/merge_requests/164
- Add support for structured logging via logrus
  https://gitlab.com/gitlab-org/gitaly/merge_requests/163
- Add support for exposing the Gitaly build information via Prometheus
  https://gitlab.com/gitlab-org/gitaly/merge_requests/168
- Set GL_PROTOCOL during SmartHTTP.PostReceivePack
  https://gitlab.com/gitlab-org/gitaly/merge_requests/169
- Handle server side errors from shallow clone
  https://gitlab.com/gitlab-org/gitaly/merge_requests/173
- Ensure that grpc server log messages are sent to logrus
  https://gitlab.com/gitlab-org/gitaly/merge_requests/174
- Add support for GRPC Latency Histograms in Prometheus
  https://gitlab.com/gitlab-org/gitaly/merge_requests/172
- Add support for Sentry exception reporting
  https://gitlab.com/gitlab-org/gitaly/merge_requests/171
- CommitDiff: Send chunks of patches over messages
  https://gitlab.com/gitlab-org/gitaly/merge_requests/170
- Upgrade gRPC and its dependencies
  https://gitlab.com/gitlab-org/gitaly/merge_requests/180

v0.10.0

- CommitDiff: Parse a typechange diff correctly
  https://gitlab.com/gitlab-org/gitaly/merge_requests/136
- CommitDiff: Implement CommitDelta RPC
  https://gitlab.com/gitlab-org/gitaly/merge_requests/139
- PostReceivePack: Set GL_REPOSITORY env variable when provided in request
  https://gitlab.com/gitlab-org/gitaly/merge_requests/137
- Add SSHUpload/ReceivePack Implementation
  https://gitlab.com/gitlab-org/gitaly/merge_requests/132

v0.9.0

- Add support ignoring whitespace diffs in CommitDiff
  https://gitlab.com/gitlab-org/gitaly/merge_requests/126
- Add support for path filtering in CommitDiff
  https://gitlab.com/gitlab-org/gitaly/merge_requests/126

v0.8.0

- Don't error on invalid ref in CommitIsAncestor
  https://gitlab.com/gitlab-org/gitaly/merge_requests/129
- Don't error on invalid commit in FindRefName
  https://gitlab.com/gitlab-org/gitaly/merge_requests/122
- Return 'Not Found' gRPC code when repository is not found
  https://gitlab.com/gitlab-org/gitaly/merge_requests/120

v0.7.0

- Use storage configuration data from config.toml, if possible, when
  resolving repository paths.
  https://gitlab.com/gitlab-org/gitaly/merge_requests/119
- Add CHANGELOG.md<|MERGE_RESOLUTION|>--- conflicted
+++ resolved
@@ -2,13 +2,10 @@
 
 UNRELEASED
 
-<<<<<<< HEAD
 - Upgrade Licensee gem to match the CE gem
   https://gitlab.com/gitlab-org/gitaly/merge_requests/693
-=======
 - Vendor gitlab_git at 8b41c40674273d6ee
   https://gitlab.com/gitlab-org/gitaly/merge_requests/684
->>>>>>> 3e5228e0
 - Make wiki commit fields backwards compatible
   https://gitlab.com/gitlab-org/gitaly/merge_requests/685
 - Catch CommitErrors while rebasing
