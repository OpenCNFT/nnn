--- conflicted
+++ resolved
@@ -1,11 +1,10 @@
 # Gitaly changelog
 
-<<<<<<< HEAD
 UNRELEASED
 
 - Add gitaly-ruby installation debug log messages
   https://gitlab.com/gitlab-org/gitaly/merge_requests/710
-=======
+
 v0.100.0
 
 - Fix WikiFindPage when the page has invalidly-encoded content
@@ -16,7 +15,6 @@
   https://gitlab.com/gitlab-org/gitaly/merge_requests/708
 - Drop support for Golang 1.8
   https://gitlab.com/gitlab-org/gitaly/merge_requests/715
->>>>>>> 7f321450
 - Introduce src-d/go-git as dependency
   https://gitlab.com/gitlab-org/gitaly/merge_requests/709
 - Lower spawn log level to 'debug'
