--- conflicted
+++ resolved
@@ -2,16 +2,13 @@
 
 UNRELEASED
 
-<<<<<<< HEAD
 - Remove ruby concurrency limiter
   https://gitlab.com/gitlab-org/gitaly/merge_requests/708
-=======
 - Introduce src-d/go-git as dependency
   https://gitlab.com/gitlab-org/gitaly/merge_requests/709
 
 v0.99.0
 
->>>>>>> 41b55bb0
 - Improve changelog entry checks using Danger
   https://gitlab.com/gitlab-org/gitaly/merge_requests/705
 - GetBlobs: don't create blob reader if limit is zero
