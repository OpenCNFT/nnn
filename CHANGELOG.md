# Gitaly changelog

UNRELEASED

<<<<<<< HEAD
- Pass details of Gitaly-Ruby's Ruby exceptions back to
  callers in the request trailers
  https://gitlab.com/gitlab-org/gitaly/merge_requests/358
=======
- Allow individual endpoints to be rate-limited per-repository
  https://gitlab.com/gitlab-org/gitaly/merge_requests/376
- Implement OperationService.UserDeleteBranch RPC
  https://gitlab.com/gitlab-org/gitaly/merge_requests/377
>>>>>>> d1f47d9f
- Fix path bug in CommitService::FindCommits
  https://gitlab.com/gitlab-org/gitaly/merge_requests/364
- Fail harder during startup, fix version string
  https://gitlab.com/gitlab-org/gitaly/merge_requests/379
- Implement RepositoryService.GetArchive RPC
  https://gitlab.com/gitlab-org/gitaly/merge_requests/370
- Add `gitaly-ssh` command
  https://gitlab.com/gitlab-org/gitaly/merge_requests/368

v0.42.0

- Implement UserCreateTag RPC
  https://gitlab.com/gitlab-org/gitaly/merge_requests/374
- Return pre-receive errors in UserDeleteTag response
  https://gitlab.com/gitlab-org/gitaly/merge_requests/378
- Check if we don't overwrite a namespace moved to gitaly
  https://gitlab.com/gitlab-org/gitaly/merge_requests/375

v0.41.0

- Wait for monitor goroutine to return during supervisor shutdown
  https://gitlab.com/gitlab-org/gitaly/merge_requests/341
- Use grpc 1.6.0 and update all the things
  https://gitlab.com/gitlab-org/gitaly/merge_requests/354
- Update vendored gitlab_git to 4c6c105909ea610eac7
  https://gitlab.com/gitlab-org/gitaly/merge_requests/360
- Implement UserDeleteTag RPC
  https://gitlab.com/gitlab-org/gitaly/merge_requests/366
- Implement RepositoryService::CreateRepository
  https://gitlab.com/gitlab-org/gitaly/merge_requests/361
- Fix path bug for gitlab-shell. gitlab-shell path is now required
  https://gitlab.com/gitlab-org/gitaly/merge_requests/365
- Remove support for legacy services not ending in 'Service'
  https://gitlab.com/gitlab-org/gitaly/merge_requests/363
- Implement RepositoryService.UserCreateBranch
  https://gitlab.com/gitlab-org/gitaly/merge_requests/344
- Make gitaly-ruby config mandatory
  https://gitlab.com/gitlab-org/gitaly/merge_requests/373

v0.40.0
- Use context cancellation instead of command.Close
  https://gitlab.com/gitlab-org/gitaly/merge_requests/332
- Fix LastCommitForPath handling of tree root
  https://gitlab.com/gitlab-org/gitaly/merge_requests/350
- Don't use 'bundle show' to find Linguist
  https://gitlab.com/gitlab-org/gitaly/merge_requests/339
- Fix diff parsing when the last 10 bytes of a stream contain newlines
  https://gitlab.com/gitlab-org/gitaly/merge_requests/348
- Consume diff binary notice as a patch
  https://gitlab.com/gitlab-org/gitaly/merge_requests/349
- Handle git dates larger than golang's and protobuf's limits
  https://gitlab.com/gitlab-org/gitaly/merge_requests/353

v0.39.0
- Reimplement FindAllTags RPC in Ruby
  https://gitlab.com/gitlab-org/gitaly/merge_requests/334
- Re-use gitaly-ruby client connection
  https://gitlab.com/gitlab-org/gitaly/merge_requests/330
- Fix encoding-bug in GitalyServer#gitaly_commit_from_rugged
  https://gitlab.com/gitlab-org/gitaly/merge_requests/337

v0.38.0

- Update vendor/gitlab_git to b58c4f436abaf646703bdd80f266fa4c0bab2dd2
  https://gitlab.com/gitlab-org/gitaly/merge_requests/324
- Add missing cmd.Close in log.GetCommit
  https://gitlab.com/gitlab-org/gitaly/merge_requests/326
- Populate `flat_path` field of `TreeEntry`s
  https://gitlab.com/gitlab-org/gitaly/merge_requests/328

v0.37.0

- Implement FindBranch RPC
  https://gitlab.com/gitlab-org/gitaly/merge_requests/315

v0.36.0

- Terminate commands when their context cancels
  https://gitlab.com/gitlab-org/gitaly/merge_requests/318
- Implement {Create,Delete}Branch RPCs
  https://gitlab.com/gitlab-org/gitaly/merge_requests/311
- Use git-linguist to implement CommitLanguages
  https://gitlab.com/gitlab-org/gitaly/merge_requests/316

v0.35.0

- Implement CommitService.CommitStats
  https://gitlab.com/gitlab-org/gitaly/merge_requests/312
- Use bufio.Reader instead of bufio.Scanner for lines.Send
  https://gitlab.com/gitlab-org/gitaly/merge_requests/303
- Restore support for custom environment variables
  https://gitlab.com/gitlab-org/gitaly/merge_requests/319

v0.34.0

- Export environment variables for git debugging
  https://gitlab.com/gitlab-org/gitaly/merge_requests/306
- Fix bugs in RepositoryService.FetchRemote
  https://gitlab.com/gitlab-org/gitaly/merge_requests/300
- Respawn gitaly-ruby when it crashes
  https://gitlab.com/gitlab-org/gitaly/merge_requests/293
- Use a fixed order when auto-loading Ruby files
  https://gitlab.com/gitlab-org/gitaly/merge_requests/302
- Add signal handler for ruby socket cleanup on shutdown
  https://gitlab.com/gitlab-org/gitaly/merge_requests/304
- Use grpc 1.4.5 in gitaly-ruby
  https://gitlab.com/gitlab-org/gitaly/merge_requests/308
- Monitor gitaly-ruby RSS via Prometheus
  https://gitlab.com/gitlab-org/gitaly/merge_requests/310

v0.33.0

- Implement DiffService.CommitPatch RPC
  https://gitlab.com/gitlab-org/gitaly/merge_requests/279
- Use 'bundle config' for gitaly-ruby in source production installations
  https://gitlab.com/gitlab-org/gitaly/merge_requests/298

v0.32.0

- RefService::RefExists endpoint
  https://gitlab.com/gitlab-org/gitaly/merge_requests/275

v0.31.0

- Implement CommitService.FindCommits
  https://gitlab.com/gitlab-org/gitaly/merge_requests/266
- Log spawned process metrics
  https://gitlab.com/gitlab-org/gitaly/merge_requests/284
- Implement RepositoryService.ApplyGitattributes RPC
  https://gitlab.com/gitlab-org/gitaly/merge_requests/278
- Implement RepositoryService.FetchRemote RPC
  https://gitlab.com/gitlab-org/gitaly/merge_requests/276

v0.30.0

- Add a middleware for handling Git object dir attributes
  https://gitlab.com/gitlab-org/gitaly/merge_requests/273

v0.29.0

- Use BUNDLE_PATH instead of --path for gitaly-ruby
  https://gitlab.com/gitlab-org/gitaly/merge_requests/271
- Add GitLab-Shell Path to config
  https://gitlab.com/gitlab-org/gitaly/merge_requests/267
- Don't count on PID 1 to be the reaper
  https://gitlab.com/gitlab-org/gitaly/merge_requests/270
- Log top level project group for easier analysis
  https://gitlab.com/gitlab-org/gitaly/merge_requests/272

v0.28.0

- Increase gitaly-ruby connection timeout to 20s
  https://gitlab.com/gitlab-org/gitaly/merge_requests/265
- Implement RepositorySize RPC
  https://gitlab.com/gitlab-org/gitaly/merge_requests/262
- Implement CommitsByMessage RPC
  https://gitlab.com/gitlab-org/gitaly/merge_requests/263

v0.27.0

- Support `git -c` options in SSH upload-pack
  https://gitlab.com/gitlab-org/gitaly/merge_requests/242
- Add storage dir existence check to repo lookup
  https://gitlab.com/gitlab-org/gitaly/merge_requests/259
- Implement RawBlame RPC
  https://gitlab.com/gitlab-org/gitaly/merge_requests/257
- Implement LastCommitForPath RPC
  https://gitlab.com/gitlab-org/gitaly/merge_requests/260
- Deprecate Exists RPC in favor of RepositoryExists
  https://gitlab.com/gitlab-org/gitaly/merge_requests/260
- Install gems into vendor/bundle
  https://gitlab.com/gitlab-org/gitaly/merge_requests/264

v0.26.0

- Implement CommitService.CommitLanguages, add gitaly-ruby
  https://gitlab.com/gitlab-org/gitaly/merge_requests/210
- Extend CountCommits RPC to support before/after/path arguments
  https://gitlab.com/gitlab-org/gitaly/merge_requests/252
- Fix a bug in FindAllTags parsing lightweight tags
  https://gitlab.com/gitlab-org/gitaly/merge_requests/256

v0.25.0

- Implement FindAllTags RPC
  https://gitlab.com/gitlab-org/gitaly/merge_requests/246

v0.24.1

- Return an empty array on field `ParentIds` of `GitCommit`s if it has none
  https://gitlab.com/gitlab-org/gitaly/merge_requests/237

v0.24.0

- Consume stdout during repack/gc
  https://gitlab.com/gitlab-org/gitaly/merge_requests/249
- Implement RefService.FindAllBranches RPC
  https://gitlab.com/gitlab-org/gitaly/merge_requests/239

v0.23.0

- Version without Build Time
  https://gitlab.com/gitlab-org/gitaly/merge_requests/231
- Implement CommitService.ListFiles
  https://gitlab.com/gitlab-org/gitaly/merge_requests/205
- Change the build process from copying to using symlinks
  https://gitlab.com/gitlab-org/gitaly/merge_requests/230
- Implement CommitService.FindCommit
  https://gitlab.com/gitlab-org/gitaly/merge_requests/217
- Register RepositoryService
  https://gitlab.com/gitlab-org/gitaly/merge_requests/233
- Correctly handle a non-tree path on CommitService.TreeEntries
  https://gitlab.com/gitlab-org/gitaly/merge_requests/234

v0.22.0

- Various build file improvements
  https://gitlab.com/gitlab-org/gitaly/merge_requests/229
- Implement FindAllCommits RPC
  https://gitlab.com/gitlab-org/gitaly/merge_requests/226
- Send full repository path instead of filename on field `path` of TreeEntry
  https://gitlab.com/gitlab-org/gitaly/merge_requests/232

v0.21.2

- Config: do not start Gitaly without at least one storage
  https://gitlab.com/gitlab-org/gitaly/merge_requests/227
- Implement CommitService.GarbageCollect/Repack{Incremental,Full}
  https://gitlab.com/gitlab-org/gitaly/merge_requests/218

v0.21.1

- Make sure stdout.Read has enough bytes buffered to read from
  https://gitlab.com/gitlab-org/gitaly/merge_requests/224

v0.21.0

- Send an empty response for TreeEntry instead of nil
  https://gitlab.com/gitlab-org/gitaly/merge_requests/223

v0.20.0

- Implement commit diff limiting logic
  https://gitlab.com/gitlab-org/gitaly/merge_requests/211
- Increase message size to 5 KB for Diff service
  https://gitlab.com/gitlab-org/gitaly/merge_requests/221

v0.19.0

- Send parent ids and raw body on CommitService.CommitsBetween
  https://gitlab.com/gitlab-org/gitaly/merge_requests/216
- Streamio chunk size optimizations
  https://gitlab.com/gitlab-org/gitaly/merge_requests/206
- Implement CommitService.GetTreeEntries
  https://gitlab.com/gitlab-org/gitaly/merge_requests/208

v0.18.0

- Add config to specify a git binary path
  https://gitlab.com/gitlab-org/gitaly/merge_requests/177
- CommitService.CommitsBetween fixes: Invert commits order, populates commit
  message bodies, reject suspicious revisions
  https://gitlab.com/gitlab-org/gitaly/merge_requests/204

v0.17.0

- Rename auth 'unenforced' to 'transitioning'
  https://gitlab.com/gitlab-org/gitaly/merge_requests/209
- Also check for "refs" folder for repo existence
  https://gitlab.com/gitlab-org/gitaly/merge_requests/207

v0.16.0

- Implement BlobService.GetBlob
  https://gitlab.com/gitlab-org/gitaly/merge_requests/202

v0.15.0

- Ensure that sub-processes inherit TZ environment variable
  https://gitlab.com/gitlab-org/gitaly/merge_requests/201
- Implement CommitService::CommitsBetween
  https://gitlab.com/gitlab-org/gitaly/merge_requests/197
- Implement CountCommits RPC
  https://gitlab.com/gitlab-org/gitaly/merge_requests/203

v0.14.0

- Added integration test for SSH, and a client package
  https://gitlab.com/gitlab-org/gitaly/merge_requests/178/
- Override gRPC code to Canceled/DeadlineExceeded on requests with
  canceled contexts
  https://gitlab.com/gitlab-org/gitaly/merge_requests/199
- Add RepositoryExists Implementation
  https://gitlab.com/gitlab-org/gitaly/merge_requests/200

v0.13.0

- Added usage and version flags to the command line interface
  https://gitlab.com/gitlab-org/gitaly/merge_requests/193
- Optional token authentication
  https://gitlab.com/gitlab-org/gitaly/merge_requests/191

v0.12.0

- Stop using deprecated field `path` in Repository messages
  https://gitlab.com/gitlab-org/gitaly/merge_requests/179
- Implement TreeEntry RPC
  https://gitlab.com/gitlab-org/gitaly/merge_requests/187

v0.11.2

Skipping 0.11.1 intentionally, we messed up the tag.

- Add context to structured logging messages
  https://gitlab.com/gitlab-org/gitaly/merge_requests/184
- Fix incorrect dependency in Makefile
  https://gitlab.com/gitlab-org/gitaly/merge_requests/189

v0.11.0

- FindDefaultBranchName: decorate error
  https://gitlab.com/gitlab-org/gitaly/merge_requests/148
- Hide chatty logs behind GITALY_DEBUG=1. Log access times.
  https://gitlab.com/gitlab-org/gitaly/merge_requests/149
- Count accepted gRPC connections
  https://gitlab.com/gitlab-org/gitaly/merge_requests/151
- Disallow directory traversal in repository paths for security
  https://gitlab.com/gitlab-org/gitaly/merge_requests/152
- FindDefaultBranchName: Handle repos with non-existing HEAD
  https://gitlab.com/gitlab-org/gitaly/merge_requests/164
- Add support for structured logging via logrus
  https://gitlab.com/gitlab-org/gitaly/merge_requests/163
- Add support for exposing the Gitaly build information via Prometheus
  https://gitlab.com/gitlab-org/gitaly/merge_requests/168
- Set GL_PROTOCOL during SmartHTTP.PostReceivePack
  https://gitlab.com/gitlab-org/gitaly/merge_requests/169
- Handle server side errors from shallow clone
  https://gitlab.com/gitlab-org/gitaly/merge_requests/173
- Ensure that grpc server log messages are sent to logrus
  https://gitlab.com/gitlab-org/gitaly/merge_requests/174
- Add support for GRPC Latency Histograms in Prometheus
  https://gitlab.com/gitlab-org/gitaly/merge_requests/172
- Add support for Sentry exception reporting
  https://gitlab.com/gitlab-org/gitaly/merge_requests/171
- CommitDiff: Send chunks of patches over messages
  https://gitlab.com/gitlab-org/gitaly/merge_requests/170
- Upgrade gRPC and its dependencies
  https://gitlab.com/gitlab-org/gitaly/merge_requests/180

v0.10.0

- CommitDiff: Parse a typechange diff correctly
  https://gitlab.com/gitlab-org/gitaly/merge_requests/136
- CommitDiff: Implement CommitDelta RPC
  https://gitlab.com/gitlab-org/gitaly/merge_requests/139
- PostReceivePack: Set GL_REPOSITORY env variable when provided in request
  https://gitlab.com/gitlab-org/gitaly/merge_requests/137
- Add SSHUpload/ReceivePack Implementation
  https://gitlab.com/gitlab-org/gitaly/merge_requests/132

v0.9.0

- Add support ignoring whitespace diffs in CommitDiff
  https://gitlab.com/gitlab-org/gitaly/merge_requests/126
- Add support for path filtering in CommitDiff
  https://gitlab.com/gitlab-org/gitaly/merge_requests/126

v0.8.0

- Don't error on invalid ref in CommitIsAncestor
  https://gitlab.com/gitlab-org/gitaly/merge_requests/129
- Don't error on invalid commit in FindRefName
  https://gitlab.com/gitlab-org/gitaly/merge_requests/122
- Return 'Not Found' gRPC code when repository is not found
  https://gitlab.com/gitlab-org/gitaly/merge_requests/120

v0.7.0

- Use storage configuration data from config.toml, if possible, when
  resolving repository paths.
  https://gitlab.com/gitlab-org/gitaly/merge_requests/119
- Add CHANGELOG.md<|MERGE_RESOLUTION|>--- conflicted
+++ resolved
@@ -2,16 +2,13 @@
 
 UNRELEASED
 
-<<<<<<< HEAD
 - Pass details of Gitaly-Ruby's Ruby exceptions back to
   callers in the request trailers
   https://gitlab.com/gitlab-org/gitaly/merge_requests/358
-=======
 - Allow individual endpoints to be rate-limited per-repository
   https://gitlab.com/gitlab-org/gitaly/merge_requests/376
 - Implement OperationService.UserDeleteBranch RPC
   https://gitlab.com/gitlab-org/gitaly/merge_requests/377
->>>>>>> d1f47d9f
 - Fix path bug in CommitService::FindCommits
   https://gitlab.com/gitlab-org/gitaly/merge_requests/364
 - Fail harder during startup, fix version string
