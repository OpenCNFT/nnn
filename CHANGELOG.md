--- conflicted
+++ resolved
@@ -2,13 +2,10 @@
 
 UNRELEASED
 
-<<<<<<< HEAD
 - Vendor gitlab_git at 498d32363aa61d679ff749b
   https://gitlab.com/gitlab-org/gitaly/merge_requests/579
-=======
 - Convert inputs to UTF-8 before passing them to Gollum
   https://gitlab.com/gitlab-org/gitaly/merge_requests/575
->>>>>>> 79571919
 - Implement OperationService.UserSquash RPC
   https://gitlab.com/gitlab-org/gitaly/merge_requests/548
 - Update recommended and minimum git versions to 2.14.3 and 2.9.0 respectively
