package praefect_test

import (
	"context"
	"fmt"
	"net"
	"testing"
	"time"

	"github.com/mwitkow/grpc-proxy/proxy"
	"github.com/stretchr/testify/assert"
	"github.com/stretchr/testify/require"
	"gitlab.com/gitlab-org/gitaly/client"
	"gitlab.com/gitlab-org/gitaly/internal/praefect"
	"gitlab.com/gitlab-org/gitaly/internal/praefect/mock"
	"google.golang.org/grpc"
)

// TestServerSimpleUnaryUnary verifies that the Praefect server is capable of
// routing a specific unary request to and unary response from a backend server
func TestServerSimpleUnaryUnary(t *testing.T) {
	testCases := []struct {
		name string

		// callback is the actual RPC implementation
		callback simpleUnaryUnaryCallback

		// all inputs and outputs for RPC SimpleUnaryUnary
		request    *mock.SimpleRequest
		expectResp *mock.SimpleResponse
		expectErr  error
	}{
		{
			name:     "simple request with response",
			callback: callbackIncrement,
			request: &mock.SimpleRequest{
				Value: 1,
			},
			expectResp: &mock.SimpleResponse{
				Value: 2,
			},
		},
	}

	for _, tt := range testCases {
		t.Run(tt.name, func(t *testing.T) {
			prf := praefect.NewServer(nil, testLogger{t})

			listener, port := listenAvailPort(t)
			t.Logf("proxy listening on port %d", port)
			defer listener.Close()

			errQ := make(chan error)

			go func() {
				errQ <- prf.Start(listener)
			}()

			// dial client to praefect
			cc := dialLocalPort(t, port, false)
			defer cc.Close()
			cli := mock.NewSimpleServiceClient(cc)

			backend, cleanup := newMockDownstream(t, tt.callback)
			defer cleanup() // clean up mock downstream server resources

			prf.RegisterNode("test", backend)

			ctx, cancel := context.WithTimeout(context.Background(), time.Second)
			defer cancel()

			resp, err := cli.SimpleUnaryUnary(ctx, tt.request)
			require.Equal(t, tt.expectResp, resp)
			require.Equal(t, tt.expectErr, err)

			err = prf.Shutdown(ctx)
			require.NoError(t, err)
			require.NoError(t, <-errQ)
		})
	}
}

func callbackIncrement(_ context.Context, req *mock.SimpleRequest) (*mock.SimpleResponse, error) {
	return &mock.SimpleResponse{
		Value: req.Value + 1,
	}, nil
}

func TestRegisteringSecondStorageLocation(t *testing.T) {
	prf := praefect.NewServer(nil, testLogger{t})

	mCli, _, cleanup := newMockDownstream(t)
	defer cleanup() // clean up mock downstream server resources

	assert.NoError(t, prf.RegisterNode("1", mCli))
	assert.Error(t, prf.RegisterNode("2", mCli))

}

func listenAvailPort(tb testing.TB) (net.Listener, int) {
	listener, err := net.Listen("tcp", ":0")
	require.NoError(tb, err)

	return listener, listener.Addr().(*net.TCPAddr).Port
}

func dialLocalPort(tb testing.TB, port int, backend bool) *grpc.ClientConn {
	opts := []grpc.DialOption{
		grpc.WithBlock(),
	}
	if backend {
		opts = append(
			opts,
			grpc.WithDefaultCallOptions(grpc.CallCustomCodec(proxy.Codec())),
		)
	}

	cc, err := client.Dial(
		fmt.Sprintf("tcp://localhost:%d", port),
		opts,
	)
	require.NoError(tb, err)

	return cc
}

type testLogger struct {
	testing.TB
}

func (tl testLogger) Debugf(format string, args ...interface{}) {
	tl.TB.Logf(format, args...)
}

// initializes and returns a client to downstream server, downstream server, and cleanup function
<<<<<<< HEAD
func newMockDownstream(tb testing.TB, callback simpleUnaryUnaryCallback) (*grpc.ClientConn, func()) {
=======
func newMockDownstream(tb testing.TB) (string, gitalypb.RepositoryServiceServer, func()) {
>>>>>>> acdb4147
	// setup mock server
	m := &mockSvc{
		simpleUnaryUnary: callback,
	}

	srv := grpc.NewServer()
	mock.RegisterSimpleServiceServer(srv, m)

	// client to backend service
	lis, port := listenAvailPort(tb)
	cc := dialLocalPort(tb, port, true)

	errQ := make(chan error)

	go func() {
		errQ <- srv.Serve(lis)
	}()

	cleanup := func() {
		srv.GracefulStop()
		lis.Close()
		cc.Close()

		// If the server is shutdown before Serve() is called on it
		// the Serve() calls will return the ErrServerStopped
		if err := <-errQ; err != nil && err != grpc.ErrServerStopped {
			require.NoError(tb, err)
		}
	}

<<<<<<< HEAD
	return cc, cleanup
=======
	return fmt.Sprintf("tcp://localhost:%d", port), m, cleanup
>>>>>>> acdb4147
}<|MERGE_RESOLUTION|>--- conflicted
+++ resolved
@@ -133,11 +133,7 @@
 }
 
 // initializes and returns a client to downstream server, downstream server, and cleanup function
-<<<<<<< HEAD
 func newMockDownstream(tb testing.TB, callback simpleUnaryUnaryCallback) (*grpc.ClientConn, func()) {
-=======
-func newMockDownstream(tb testing.TB) (string, gitalypb.RepositoryServiceServer, func()) {
->>>>>>> acdb4147
 	// setup mock server
 	m := &mockSvc{
 		simpleUnaryUnary: callback,
@@ -168,9 +164,5 @@
 		}
 	}
 
-<<<<<<< HEAD
 	return cc, cleanup
-=======
-	return fmt.Sprintf("tcp://localhost:%d", port), m, cleanup
->>>>>>> acdb4147
 }