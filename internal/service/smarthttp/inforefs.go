package smarthttp

import (
	"fmt"
	"io"

	log "github.com/Sirupsen/logrus"
	pb "gitlab.com/gitlab-org/gitaly-proto/go"
	"gitlab.com/gitlab-org/gitaly/internal/helper"
	"gitlab.com/gitlab-org/gitaly/streamio"

	"google.golang.org/grpc"
	"google.golang.org/grpc/codes"
)

<<<<<<< HEAD
func (s *server) InfoRefsUploadPack(in *pb.InfoRefsRequest, stream pb.SmartHTTPService_InfoRefsUploadPackServer) error {
	w := pbhelper.NewSendWriter(func(p []byte) error {
=======
func (s *server) InfoRefsUploadPack(in *pb.InfoRefsRequest, stream pb.SmartHTTP_InfoRefsUploadPackServer) error {
	w := streamio.NewWriter(func(p []byte) error {
>>>>>>> 73d248c1
		return stream.Send(&pb.InfoRefsResponse{Data: p})
	})
	return handleInfoRefs("upload-pack", in.Repository, w)
}

<<<<<<< HEAD
func (s *server) InfoRefsReceivePack(in *pb.InfoRefsRequest, stream pb.SmartHTTPService_InfoRefsReceivePackServer) error {
	w := pbhelper.NewSendWriter(func(p []byte) error {
=======
func (s *server) InfoRefsReceivePack(in *pb.InfoRefsRequest, stream pb.SmartHTTP_InfoRefsReceivePackServer) error {
	w := streamio.NewWriter(func(p []byte) error {
>>>>>>> 73d248c1
		return stream.Send(&pb.InfoRefsResponse{Data: p})
	})
	return handleInfoRefs("receive-pack", in.Repository, w)
}

func handleInfoRefs(service string, repo *pb.Repository, w io.Writer) error {
	repoPath, err := helper.GetRepoPath(repo)
	if err != nil {
		return err
	}

	cmd, err := helper.GitCommandReader(service, "--stateless-rpc", "--advertise-refs", repoPath)
	if err != nil {
		return grpc.Errorf(codes.Internal, "GetInfoRefs: cmd: %v", err)
	}
	defer cmd.Kill()

	log.WithFields(log.Fields{
		"service":  service,
		"RepoPath": repoPath,
	}).Debug("handleInfoRefs")

	if err := pktLine(w, fmt.Sprintf("# service=git-%s\n", service)); err != nil {
		return grpc.Errorf(codes.Internal, "GetInfoRefs: pktLine: %v", err)
	}

	if err := pktFlush(w); err != nil {
		return grpc.Errorf(codes.Internal, "GetInfoRefs: pktFlush: %v", err)
	}

	if _, err := io.Copy(w, cmd); err != nil {
		return grpc.Errorf(codes.Internal, "GetInfoRefs: copy output of %v: %v", cmd.Args, err)
	}

	if err := cmd.Wait(); err != nil {
		return grpc.Errorf(codes.Internal, "GetInfoRefs: wait for %v: %v", cmd.Args, err)
	}

	return nil
}

func pktLine(w io.Writer, s string) error {
	_, err := fmt.Fprintf(w, "%04x%s", len(s)+4, s)
	return err
}

func pktFlush(w io.Writer) error {
	_, err := fmt.Fprint(w, "0000")
	return err
}<|MERGE_RESOLUTION|>--- conflicted
+++ resolved
@@ -13,25 +13,15 @@
 	"google.golang.org/grpc/codes"
 )
 
-<<<<<<< HEAD
 func (s *server) InfoRefsUploadPack(in *pb.InfoRefsRequest, stream pb.SmartHTTPService_InfoRefsUploadPackServer) error {
-	w := pbhelper.NewSendWriter(func(p []byte) error {
-=======
-func (s *server) InfoRefsUploadPack(in *pb.InfoRefsRequest, stream pb.SmartHTTP_InfoRefsUploadPackServer) error {
 	w := streamio.NewWriter(func(p []byte) error {
->>>>>>> 73d248c1
 		return stream.Send(&pb.InfoRefsResponse{Data: p})
 	})
 	return handleInfoRefs("upload-pack", in.Repository, w)
 }
 
-<<<<<<< HEAD
 func (s *server) InfoRefsReceivePack(in *pb.InfoRefsRequest, stream pb.SmartHTTPService_InfoRefsReceivePackServer) error {
-	w := pbhelper.NewSendWriter(func(p []byte) error {
-=======
-func (s *server) InfoRefsReceivePack(in *pb.InfoRefsRequest, stream pb.SmartHTTP_InfoRefsReceivePackServer) error {
 	w := streamio.NewWriter(func(p []byte) error {
->>>>>>> 73d248c1
 		return stream.Send(&pb.InfoRefsResponse{Data: p})
 	})
 	return handleInfoRefs("receive-pack", in.Repository, w)
