package conflicts

import (
	"fmt"

	pb "gitlab.com/gitlab-org/gitaly-proto/go"
	"gitlab.com/gitlab-org/gitaly/internal/rubyserver"
	"google.golang.org/grpc/codes"
	"google.golang.org/grpc/status"
)

func (s *server) ResolveConflicts(stream pb.ConflictsService_ResolveConflictsServer) error {
	firstRequest, err := stream.Recv()
	if err != nil {
		return err
	}

	header := firstRequest.GetHeader()
	if header == nil {
<<<<<<< HEAD
		return status.Errorf(codes.InvalidArgument, "ListConflictFiles: empty ResolveConflictsRequestHeader")
	}

	if err = validateResolveConflictsHeader(header); err != nil {
		return status.Errorf(codes.InvalidArgument, "ListConflictFiles: %v", err)
=======
		return grpc.Errorf(codes.InvalidArgument, "ResolveConflicts: empty ResolveConflictsRequestHeader")
	}

	if err = validateResolveConflictsHeader(header); err != nil {
		return grpc.Errorf(codes.InvalidArgument, "ResolveConflicts: %v", err)
>>>>>>> a613c884
	}

	ctx := stream.Context()
	client, err := s.ConflictsServiceClient(ctx)
	if err != nil {
		return err
	}

	clientCtx, err := rubyserver.SetHeaders(ctx, header.GetRepository())
	if err != nil {
		return err
	}

	rubyStream, err := client.ResolveConflicts(clientCtx)
	if err != nil {
		return err
	}

	if err := rubyStream.Send(firstRequest); err != nil {
		return err
	}

	err = rubyserver.Proxy(func() error {
		request, err := stream.Recv()
		if err != nil {
			return err
		}
		return rubyStream.Send(request)
	})

	if err != nil {
		return err
	}

	response, err := rubyStream.CloseAndRecv()
	if err != nil {
		return err
	}

	return stream.SendAndClose(response)
}

func validateResolveConflictsHeader(header *pb.ResolveConflictsRequestHeader) error {
	if header.GetOurCommitOid() == "" {
		return fmt.Errorf("empty OurCommitOid")
	}
	if header.GetTargetRepository() == nil {
		return fmt.Errorf("empty TargetRepository")
	}
	if header.GetTheirCommitOid() == "" {
		return fmt.Errorf("empty TheirCommitOid")
	}
	if header.GetSourceBranch() == nil {
		return fmt.Errorf("empty SourceBranch")
	}
	if header.GetTargetBranch() == nil {
		return fmt.Errorf("empty TargetBranch")
	}
	if header.GetCommitMessage() == nil {
		return fmt.Errorf("empty CommitMessage")
	}
	if header.GetUser() == nil {
		return fmt.Errorf("empty User")
	}

	return nil
}<|MERGE_RESOLUTION|>--- conflicted
+++ resolved
@@ -17,19 +17,11 @@
 
 	header := firstRequest.GetHeader()
 	if header == nil {
-<<<<<<< HEAD
-		return status.Errorf(codes.InvalidArgument, "ListConflictFiles: empty ResolveConflictsRequestHeader")
+		return status.Errorf(codes.InvalidArgument, "ResolveConflicts: empty ResolveConflictsRequestHeader")
 	}
 
 	if err = validateResolveConflictsHeader(header); err != nil {
-		return status.Errorf(codes.InvalidArgument, "ListConflictFiles: %v", err)
-=======
-		return grpc.Errorf(codes.InvalidArgument, "ResolveConflicts: empty ResolveConflictsRequestHeader")
-	}
-
-	if err = validateResolveConflictsHeader(header); err != nil {
-		return grpc.Errorf(codes.InvalidArgument, "ResolveConflicts: %v", err)
->>>>>>> a613c884
+		return status.Errorf(codes.InvalidArgument, "ResolveConflicts: %v", err)
 	}
 
 	ctx := stream.Context()
