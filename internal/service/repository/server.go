--- conflicted
+++ resolved
@@ -9,15 +9,4 @@
 // NewServer creates a new instance of a gRPC repo server
 func NewServer() pb.RepositoryServiceServer {
 	return &server{}
-<<<<<<< HEAD
-}
-
-func (s *server) ApplyGitattributes(ctx context.Context, in *pb.ApplyGitattributesRequest) (*pb.ApplyGitattributesResponse, error) {
-	return nil, nil
-}
-
-func (server) FetchRemote(ctx context.Context, in *pb.FetchRemoteRequest) (*pb.FetchRemoteResponse, error) {
-	return nil, nil
-=======
->>>>>>> 80d7833e
 }