--- conflicted
+++ resolved
@@ -18,20 +18,13 @@
       name = "default"
       path = "#{dir}"
 
-<<<<<<< HEAD
       [gitaly-ruby]
       dir = "#{gitaly_dir}/ruby"
+
+      [gitlab-shell]
+      dir = "#{gitaly_dir}"
       CONFIG
-    )
-=======
-[gitaly-ruby]
-dir = "#{gitaly_dir}/ruby"
-
-[gitlab-shell]
-dir = "#{gitaly_dir}"
-EOS
-)
->>>>>>> eae90642
+              )
 
     pid = nil
 
